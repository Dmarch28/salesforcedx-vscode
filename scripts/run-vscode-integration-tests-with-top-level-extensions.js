#!/usr/bin/env node

const path = require('path');
const { runIntegrationTests } = require('./vscode-integration-testrunner');

<<<<<<< HEAD
const cwd = process.cwd();
runIntegrationTests({
  extensionDevelopmentPath: path.join(__dirname, '..', 'packages'),
  extensionTestsPath: path.join(cwd, 'out', 'test', 'vscode-integration'),
  testWorkspace: path.join(
=======
shell.exec(
  `cross-env CODE_VERSION='1.32.0' CODE_EXTENSIONS_PATH='${path.join(
    __dirname,
    '..',
    'packages'
  )}' CODE_TESTS_WORKSPACE='${path.join(
>>>>>>> 4718aec9
    __dirname,
    '..',
    'packages',
    'system-tests',
    'assets',
    'sfdx-simple'
  )
});<|MERGE_RESOLUTION|>--- conflicted
+++ resolved
@@ -1,27 +1,30 @@
 #!/usr/bin/env node
 
+const shell = require('shelljs');
+shell.set('-e');
+shell.set('+v');
+
 const path = require('path');
-const { runIntegrationTests } = require('./vscode-integration-testrunner');
+const cwd = process.cwd();
 
-<<<<<<< HEAD
-const cwd = process.cwd();
-runIntegrationTests({
-  extensionDevelopmentPath: path.join(__dirname, '..', 'packages'),
-  extensionTestsPath: path.join(cwd, 'out', 'test', 'vscode-integration'),
-  testWorkspace: path.join(
-=======
+// Executes the test, using the top-level packages as the CODE_EXTENSIONS_PATH
+
 shell.exec(
   `cross-env CODE_VERSION='1.32.0' CODE_EXTENSIONS_PATH='${path.join(
     __dirname,
     '..',
     'packages'
   )}' CODE_TESTS_WORKSPACE='${path.join(
->>>>>>> 4718aec9
     __dirname,
     '..',
     'packages',
     'system-tests',
     'assets',
     'sfdx-simple'
-  )
-});+  )}' CODE_TESTS_PATH='${path.join(
+    cwd,
+    'out',
+    'test',
+    'vscode-integration'
+  )}' node ./node_modules/vscode/bin/test`
+);