{
  "name": "@salesforce/salesforcedx-apex-replay-debugger",
  "displayName": "Apex Replay Debug Adapter",
  "description": "Implements the VS Code Debug Protocol for the Apex Replay Debugger",
  "version": "51.2.0",
  "publisher": "salesforce",
  "preview": true,
  "license": "BSD-3-Clause",
  "engines": {
<<<<<<< HEAD
    "vscode": "^1.46.0"
=======
    "vscode": "^1.32.0"
>>>>>>> 4718aec9
  },
  "categories": [
    "Debuggers"
  ],
  "dependencies": {
    "@salesforce/salesforcedx-utils-vscode": "51.2.0",
    "vscode-debugadapter": "1.28.0",
    "vscode-debugprotocol": "1.28.0",
    "vscode-uri": "1.0.1"
  },
  "devDependencies": {
    "@types/chai": "^4.0.0",
    "@types/mocha": "^5",
    "@types/node": "12.0.12",
    "@types/sinon": "^2.3.2",
    "chai": "^4.0.2",
    "cross-env": "5.2.0",
    "mocha": "^5",
    "mocha-junit-reporter": "^1.23.3",
    "mocha-multi-reporters": "^1.1.7",
    "nyc": "^13",
    "request-light": "0.2.4",
    "sinon": "^7.3.1",
    "typescript": "3.8.3",
    "vscode-debugadapter-testsupport": "1.28.0"
  },
  "scripts": {
    "compile": "tsc -p ./",
    "lint": "tslint --project .",
    "watch": "tsc -watch -p .",
    "clean": "shx rm -rf node_modules && shx rm -rf out && shx rm -rf coverage && shx rm -rf .nyc_output",
    "test": "npm run test:unit && npm run test:integration",
    "test:unit": "node ./node_modules/nyc/bin/nyc.js ./node_modules/mocha/bin/_mocha --recursive out/test/unit --reporter mocha-multi-reporters --reporter-options configFile=../../config/mochaUnitTestsConfig.json",
    "test:integration": "node ./node_modules/cross-env/dist/bin/cross-env.js VSCODE_NLS_CONFIG={} ./node_modules/nyc/bin/nyc.js ./node_modules/mocha/bin/_mocha --recursive out/test/integration --reporter mocha-multi-reporters --reporter-options configFile=../../config/mochaIntegrationTestsConfig.json"
  },
  "nyc": {
    "reporter": [
      "text-summary",
      "lcov"
    ]
  }
}<|MERGE_RESOLUTION|>--- conflicted
+++ resolved
@@ -2,40 +2,37 @@
   "name": "@salesforce/salesforcedx-apex-replay-debugger",
   "displayName": "Apex Replay Debug Adapter",
   "description": "Implements the VS Code Debug Protocol for the Apex Replay Debugger",
-  "version": "51.2.0",
+  "version": "45.15.1",
   "publisher": "salesforce",
   "preview": true,
   "license": "BSD-3-Clause",
   "engines": {
-<<<<<<< HEAD
-    "vscode": "^1.46.0"
-=======
     "vscode": "^1.32.0"
->>>>>>> 4718aec9
   },
   "categories": [
     "Debuggers"
   ],
   "dependencies": {
-    "@salesforce/salesforcedx-utils-vscode": "51.2.0",
+    "@salesforce/salesforcedx-utils-vscode": "45.15.1",
     "vscode-debugadapter": "1.28.0",
     "vscode-debugprotocol": "1.28.0",
     "vscode-uri": "1.0.1"
   },
   "devDependencies": {
     "@types/chai": "^4.0.0",
-    "@types/mocha": "^5",
-    "@types/node": "12.0.12",
+    "@types/mocha": "2.2.38",
+    "@types/node": "8.9.3",
     "@types/sinon": "^2.3.2",
     "chai": "^4.0.2",
     "cross-env": "5.2.0",
-    "mocha": "^5",
-    "mocha-junit-reporter": "^1.23.3",
-    "mocha-multi-reporters": "^1.1.7",
+    "mocha": "3.2.0",
+    "mocha-junit-reporter": "^1.13.0",
+    "mocha-multi-reporters": "^1.1.4",
     "nyc": "^13",
     "request-light": "0.2.4",
-    "sinon": "^7.3.1",
-    "typescript": "3.8.3",
+    "sinon": "^2.3.6",
+    "typescript": "3.1.6",
+    "vscode": "1.1.17",
     "vscode-debugadapter-testsupport": "1.28.0"
   },
   "scripts": {
@@ -44,8 +41,8 @@
     "watch": "tsc -watch -p .",
     "clean": "shx rm -rf node_modules && shx rm -rf out && shx rm -rf coverage && shx rm -rf .nyc_output",
     "test": "npm run test:unit && npm run test:integration",
-    "test:unit": "node ./node_modules/nyc/bin/nyc.js ./node_modules/mocha/bin/_mocha --recursive out/test/unit --reporter mocha-multi-reporters --reporter-options configFile=../../config/mochaUnitTestsConfig.json",
-    "test:integration": "node ./node_modules/cross-env/dist/bin/cross-env.js VSCODE_NLS_CONFIG={} ./node_modules/nyc/bin/nyc.js ./node_modules/mocha/bin/_mocha --recursive out/test/integration --reporter mocha-multi-reporters --reporter-options configFile=../../config/mochaIntegrationTestsConfig.json"
+    "test:unit": "./node_modules/.bin/cross-env VSCODE_NLS_CONFIG={} ./node_modules/.bin/nyc ./node_modules/.bin/_mocha --recursive out/test/unit --reporter mocha-multi-reporters --reporter-options configFile=../../config/mochaUnitTestsConfig.json",
+    "test:integration": "./node_modules/.bin/cross-env VSCODE_NLS_CONFIG={} ./node_modules/.bin/nyc ./node_modules/.bin/_mocha --recursive out/test/integration --reporter mocha-multi-reporters --reporter-options configFile=../../config/mochaIntegrationTestsConfig.json"
   },
   "nyc": {
     "reporter": [
