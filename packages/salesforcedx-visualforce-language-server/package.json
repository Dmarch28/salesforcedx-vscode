{
  "name": "@salesforce/salesforcedx-visualforce-language-server",
  "description": "Visualforce language server",
  "version": "51.2.0",
  "publisher": "salesforce",
  "license": "BSD-3-Clause",
  "engines": {
<<<<<<< HEAD
    "vscode": "^1.46.0"
=======
    "vscode": "^1.32.0"
>>>>>>> 4718aec9
  },
  "dependencies": {
    "@salesforce/salesforcedx-visualforce-markup-language-server": "51.2.0",
    "typescript": "3.8.3",
    "vscode-css-languageservice": "2.1.9",
    "vscode-languageserver": "5.2.1",
    "vscode-languageserver-protocol": "3.14.1",
    "vscode-languageserver-types": "3.14.0",
    "vscode-nls": "2.0.2",
    "vscode-uri": "1.0.1"
  },
  "devDependencies": {
    "@types/mocha": "^5",
    "@types/node": "12.0.12",
    "mocha": "^5",
    "mocha-junit-reporter": "^1.23.3",
    "mocha-multi-reporters": "^1.1.7",
    "nyc": "^13",
    "shx": "0.2.2"
  },
  "scripts": {
    "compile": "tsc -p ./ && shx cp -R test/unit/fixtures out/test/unit",
    "lint": "tslint --project .",
    "watch": "tsc -watch -p .",
    "clean": "shx rm -rf node_modules && shx rm -rf out && shx rm -rf coverage && shx rm -rf .nyc_output",
    "test": "npm run test:unit",
    "test:unit": "node ./node_modules/nyc/bin/nyc.js ./node_modules/mocha/bin/_mocha --recursive out/test/unit --exit --reporter mocha-multi-reporters --reporter-options configFile=../../config/mochaUnitTestsConfig.json"
  },
  "nyc": {
    "reporter": [
      "text-summary",
      "lcov"
    ]
  }
}<|MERGE_RESOLUTION|>--- conflicted
+++ resolved
@@ -1,34 +1,32 @@
 {
   "name": "@salesforce/salesforcedx-visualforce-language-server",
   "description": "Visualforce language server",
-  "version": "51.2.0",
+  "version": "45.15.1",
   "publisher": "salesforce",
   "license": "BSD-3-Clause",
   "engines": {
-<<<<<<< HEAD
-    "vscode": "^1.46.0"
-=======
     "vscode": "^1.32.0"
->>>>>>> 4718aec9
   },
   "dependencies": {
-    "@salesforce/salesforcedx-visualforce-markup-language-server": "51.2.0",
-    "typescript": "3.8.3",
+    "@salesforce/salesforcedx-visualforce-markup-language-server": "45.15.1",
+    "typescript": "3.1.6",
     "vscode-css-languageservice": "2.1.9",
-    "vscode-languageserver": "5.2.1",
-    "vscode-languageserver-protocol": "3.14.1",
-    "vscode-languageserver-types": "3.14.0",
+    "vscode-languageserver": "3.4.2",
+    "vscode-languageserver-protocol": "3.4.2",
+    "vscode-languageserver-types": "3.4.0",
     "vscode-nls": "2.0.2",
     "vscode-uri": "1.0.1"
   },
   "devDependencies": {
-    "@types/mocha": "^5",
-    "@types/node": "12.0.12",
-    "mocha": "^5",
-    "mocha-junit-reporter": "^1.23.3",
-    "mocha-multi-reporters": "^1.1.7",
+    "@types/mocha": "^2.2.38",
+    "@types/node": "8.9.3",
+    "istanbul": "^0.4.5",
+    "mocha": "^3.2.0",
+    "mocha-junit-reporter": "^1.13.0",
+    "mocha-multi-reporters": "^1.1.4",
     "nyc": "^13",
-    "shx": "0.2.2"
+    "shx": "0.2.2",
+    "source-map-support": "^0.4.15"
   },
   "scripts": {
     "compile": "tsc -p ./ && shx cp -R test/unit/fixtures out/test/unit",
@@ -36,7 +34,7 @@
     "watch": "tsc -watch -p .",
     "clean": "shx rm -rf node_modules && shx rm -rf out && shx rm -rf coverage && shx rm -rf .nyc_output",
     "test": "npm run test:unit",
-    "test:unit": "node ./node_modules/nyc/bin/nyc.js ./node_modules/mocha/bin/_mocha --recursive out/test/unit --exit --reporter mocha-multi-reporters --reporter-options configFile=../../config/mochaUnitTestsConfig.json"
+    "test:unit": "./node_modules/.bin/nyc ./node_modules/.bin/_mocha --recursive out/test/unit --reporter mocha-multi-reporters --reporter-options configFile=../../config/mochaUnitTestsConfig.json"
   },
   "nyc": {
     "reporter": [
