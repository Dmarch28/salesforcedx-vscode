{
  "name": "@salesforce/salesforcedx-visualforce-markup-language-server",
  "description": "Language service for Visualforce Markup",
  "version": "51.2.0",
  "publisher": "salesforce",
  "license": "BSD-3-Clause",
  "engines": {
<<<<<<< HEAD
    "vscode": "^1.46.0"
=======
    "vscode": "^1.32.0"
>>>>>>> 4718aec9
  },
  "activationEvents": [
    "onView:never"
  ],
  "main": "./out/src/htmlLanguageService.js",
  "typings": "./out/src/htmlLanguageService",
  "devDependencies": {
    "@types/chai": "^4.0.0",
    "@types/mocha": "^2.2.38",
    "@types/node": "12.0.12",
    "chai": "^4.0.2",
    "mocha": "^5",
    "mocha-junit-reporter": "^1.23.3",
    "mocha-multi-reporters": "^1.1.7",
    "nyc": "^13",
    "shx": "0.2.2",
    "typescript": "3.8.3"
  },
  "dependencies": {
    "vscode-languageserver-types": "3.4.0",
    "vscode-nls": "^2.0.2",
    "vscode-uri": "^1.0.1"
  },
  "scripts": {
    "compile": "tsc -p ./ && shx cp src/beautify/beautify-* out/src/beautify",
    "lint": "tslint --project .",
    "watch": "tsc -watch -p .",
    "clean": "shx rm -rf node_modules && shx rm -rf out && shx rm -rf coverage && shx rm -rf .nyc_output",
    "test": "npm run test:unit",
    "test:unit": "node ./node_modules/nyc/bin/nyc.js ./node_modules/mocha/bin/_mocha --recursive out/test/unit --reporter mocha-multi-reporters --reporter-options configFile=../../config/mochaUnitTestsConfig.json"
  },
  "nyc": {
    "reporter": [
      "text-summary",
      "lcov"
    ]
  }
}<|MERGE_RESOLUTION|>--- conflicted
+++ resolved
@@ -1,15 +1,11 @@
 {
   "name": "@salesforce/salesforcedx-visualforce-markup-language-server",
   "description": "Language service for Visualforce Markup",
-  "version": "51.2.0",
+  "version": "45.15.1",
   "publisher": "salesforce",
   "license": "BSD-3-Clause",
   "engines": {
-<<<<<<< HEAD
-    "vscode": "^1.46.0"
-=======
     "vscode": "^1.32.0"
->>>>>>> 4718aec9
   },
   "activationEvents": [
     "onView:never"
@@ -19,14 +15,16 @@
   "devDependencies": {
     "@types/chai": "^4.0.0",
     "@types/mocha": "^2.2.38",
-    "@types/node": "12.0.12",
+    "@types/node": "8.9.3",
     "chai": "^4.0.2",
-    "mocha": "^5",
-    "mocha-junit-reporter": "^1.23.3",
-    "mocha-multi-reporters": "^1.1.7",
+    "istanbul": "^0.4.5",
+    "mocha": "^3.2.0",
+    "mocha-junit-reporter": "^1.13.0",
+    "mocha-multi-reporters": "^1.1.4",
     "nyc": "^13",
     "shx": "0.2.2",
-    "typescript": "3.8.3"
+    "source-map-support": "^0.4.15",
+    "typescript": "3.1.6"
   },
   "dependencies": {
     "vscode-languageserver-types": "3.4.0",
@@ -39,7 +37,7 @@
     "watch": "tsc -watch -p .",
     "clean": "shx rm -rf node_modules && shx rm -rf out && shx rm -rf coverage && shx rm -rf .nyc_output",
     "test": "npm run test:unit",
-    "test:unit": "node ./node_modules/nyc/bin/nyc.js ./node_modules/mocha/bin/_mocha --recursive out/test/unit --reporter mocha-multi-reporters --reporter-options configFile=../../config/mochaUnitTestsConfig.json"
+    "test:unit": "./node_modules/.bin/nyc ./node_modules/.bin/_mocha --recursive out/test/unit --reporter mocha-multi-reporters --reporter-options configFile=../../config/mochaUnitTestsConfig.json"
   },
   "nyc": {
     "reporter": [
