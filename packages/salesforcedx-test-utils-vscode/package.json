{
  "name": "@salesforce/salesforcedx-test-utils-vscode",
  "displayName": "SFDX Test Utilities for VS Code",
  "description": "Provides test utilities to interface the SFDX libraries with VS Code",
  "version": "51.2.0",
  "publisher": "salesforce",
  "license": "BSD-3-Clause",
  "categories": [
    "Other"
  ],
  "dependencies": {
    "@salesforce/salesforcedx-utils-vscode": "51.2.0",
    "shelljs": "0.8.3"
  },
  "devDependencies": {
    "@types/chai": "^4.0.0",
    "@types/glob": "^5.0.30",
    "@types/mocha": "^2.2.38",
    "@types/node": "12.0.12",
    "@types/shelljs": "0.7.9",
    "@types/sinon": "^2.3.2",
    "chai": "^4.0.2",
    "decache": "^4.1.0",
    "glob": "^7.1.2",
    "istanbul": "^0.4.5",
    "mocha": "^5",
    "mocha-junit-reporter": "^1.23.3",
    "mocha-multi-reporters": "^1.1.7",
    "mock-spawn": "0.2.6",
    "nyc": "^11.0.2",
    "remap-istanbul": "^0.9.5",
    "request-light": "0.2.4",
    "sinon": "^7.3.1",
    "source-map-support": "^0.4.15",
    "typescript": "3.8.3"
  },
  "engines": {
<<<<<<< HEAD
    "vscode": "^1.46.0"
=======
    "vscode": "^1.32.0"
>>>>>>> 4718aec9
  },
  "scripts": {
    "compile": "tsc -p ./",
    "lint": "tslint --project .",
    "watch": "tsc -watch -p .",
    "clean": "shx rm -rf node_modules && shx rm -rf out"
  }
}<|MERGE_RESOLUTION|>--- conflicted
+++ resolved
@@ -1,45 +1,41 @@
 {
   "name": "@salesforce/salesforcedx-test-utils-vscode",
   "displayName": "SFDX Test Utilities for VS Code",
-  "description": "Provides test utilities to interface the SFDX libraries with VS Code",
-  "version": "51.2.0",
+  "description": "Provides test utilies to interface the SFDX libraries with VS Code",
+  "version": "45.15.1",
   "publisher": "salesforce",
   "license": "BSD-3-Clause",
   "categories": [
     "Other"
   ],
   "dependencies": {
-    "@salesforce/salesforcedx-utils-vscode": "51.2.0",
+    "@salesforce/salesforcedx-utils-vscode": "45.15.1",
     "shelljs": "0.8.3"
   },
   "devDependencies": {
     "@types/chai": "^4.0.0",
     "@types/glob": "^5.0.30",
     "@types/mocha": "^2.2.38",
-    "@types/node": "12.0.12",
+    "@types/node": "8.9.3",
     "@types/shelljs": "0.7.9",
     "@types/sinon": "^2.3.2",
     "chai": "^4.0.2",
     "decache": "^4.1.0",
     "glob": "^7.1.2",
     "istanbul": "^0.4.5",
-    "mocha": "^5",
-    "mocha-junit-reporter": "^1.23.3",
-    "mocha-multi-reporters": "^1.1.7",
+    "mocha": "^3.2.0",
+    "mocha-junit-reporter": "^1.13.0",
+    "mocha-multi-reporters": "^1.1.4",
     "mock-spawn": "0.2.6",
     "nyc": "^11.0.2",
     "remap-istanbul": "^0.9.5",
     "request-light": "0.2.4",
-    "sinon": "^7.3.1",
+    "sinon": "^2.3.6",
     "source-map-support": "^0.4.15",
-    "typescript": "3.8.3"
+    "typescript": "3.1.6"
   },
   "engines": {
-<<<<<<< HEAD
-    "vscode": "^1.46.0"
-=======
     "vscode": "^1.32.0"
->>>>>>> 4718aec9
   },
   "scripts": {
     "compile": "tsc -p ./",
