{
  "name": "salesforcedx-vscode-lightning",
  "displayName": "Aura Components",
  "description": "Provides code-editing features for Aura Components",
  "qna": "https://github.com/forcedotcom/salesforcedx-vscode/issues",
  "bugs": {
    "url": "https://github.com/forcedotcom/salesforcedx-vscode/issues"
  },
  "repository": {
    "url": "https://github.com/forcedotcom/salesforcedx-vscode"
  },
  "icon": "images/VSCodeLightning.png",
  "galleryBanner": {
    "color": "#ECECEC",
    "theme": "light"
  },
  "aiKey": "ec3632a4-df47-47a4-98dc-8134cacbaf7e",
  "version": "51.2.0",
  "publisher": "salesforce",
  "license": "BSD-3-Clause",
  "engines": {
    "vscode": "^1.46.0"
  },
  "categories": [
    "Programming Languages"
  ],
  "dependencies": {
    "@salesforce/aura-language-server": "3.0.12",
    "@salesforce/core": "2.13.0",
    "@salesforce/lightning-lsp-common": "3.0.12",
    "@salesforce/salesforcedx-utils-vscode": "51.2.0",
    "applicationinsights": "1.0.7",
    "vscode-extension-telemetry": "0.0.17",
<<<<<<< HEAD
    "vscode-languageclient": "^5.2.1"
=======
    "vscode-languageclient": "5.1.0",
    "which": "^1.3.1"
>>>>>>> a55fac82
  },
  "devDependencies": {
    "@salesforce/salesforcedx-test-utils-vscode": "51.2.0",
    "@types/chai": "^4.0.0",
    "@types/mkdirp": "0.5.2",
    "@types/mocha": "^5",
    "@types/node": "12.0.12",
    "@types/open": "6.0.0",
    "@types/sinon": "^7.5.1",
    "@types/vscode": "1.46.0",
    "@types/which": "^1.3.1",
    "chai": "^4.0.2",
    "cross-env": "5.2.0",
<<<<<<< HEAD
    "mocha": "^5",
    "mocha-junit-reporter": "^1.23.3",
    "mocha-multi-reporters": "^1.1.7",
    "nyc": "^13",
    "sinon": "^7.3.1",
    "typescript": "3.8.3"
=======
    "mocha": "3.2.0",
    "sinon": "^2.3.6",
    "typescript": "3.1.6",
    "vscode": "^1.1.21"
>>>>>>> a55fac82
  },
  "scripts": {
    "vscode:prepublish": "npm prune --production",
    "vscode:package": "vsce package",
    "vscode:sha256": "node ../../scripts/generate-sha256.js >> ../../SHA256",
    "vscode:publish": "node ../../scripts/publish-vsix.js",
    "compile": "tsc -p ./",
    "lint": "tslint --project .",
    "watch": "tsc -watch -p .",
    "clean": "shx rm -rf node_modules && shx rm -rf out && shx rm -rf coverage && shx rm -rf .nyc_output",
    "test": "npm run test:unit && npm run test:vscode-integration",
    "test:unit": "node ./node_modules/nyc/bin/nyc.js ./node_modules/mocha/bin/_mocha --recursive out/test/unit --reporter mocha-multi-reporters --reporter-options configFile=../../config/mochaUnitTestsConfig.json",
    "test:vscode-integration": "node ../../scripts/run-tests-with-recipes",
    "test:vscode-insiders-integration": "cross-env CODE_VERSION=insiders npm run test:vscode-integration"
  },
  "activationEvents": [
    "workspaceContains:sfdx-project.json",
    "workspaceContains:**/workspace-user.xml"
  ],
  "main": "./out/src",
  "contributes": {
    "languages": [
      {
        "id": "html",
        "extensions": [
          ".app",
          ".cmp",
          ".design",
          ".evt",
          ".intf",
          ".auradoc",
          ".tokens"
        ]
      }
    ],
    "grammars": [
      {
        "language": "html",
        "scopeName": "text.html.basic",
        "path": "./syntaxes/html.tmLanguage.json"
      }
    ],
    "configuration": {
      "type": "object",
      "title": "%lightning_preferences%",
      "properties": {
        "salesforcedx-vscode-lightning.activationMode": {
          "type": "string",
          "description": "%activation_mode_description%",
          "enum": [
            "always",
            "autodetect",
            "off"
          ],
          "enumDescriptions": [
            "%activation_mode_always_on%",
            "%activation_mode_autodetect%",
            "%activation_mode_off%"
          ],
          "default": "autodetect"
        }
      }
    }
  }
}<|MERGE_RESOLUTION|>--- conflicted
+++ resolved
@@ -31,12 +31,9 @@
     "@salesforce/salesforcedx-utils-vscode": "51.2.0",
     "applicationinsights": "1.0.7",
     "vscode-extension-telemetry": "0.0.17",
-<<<<<<< HEAD
-    "vscode-languageclient": "^5.2.1"
-=======
     "vscode-languageclient": "5.1.0",
     "which": "^1.3.1"
->>>>>>> a55fac82
+    "vscode-languageclient": "^5.2.1"
   },
   "devDependencies": {
     "@salesforce/salesforcedx-test-utils-vscode": "51.2.0",
@@ -50,19 +47,16 @@
     "@types/which": "^1.3.1",
     "chai": "^4.0.2",
     "cross-env": "5.2.0",
-<<<<<<< HEAD
+    "mocha": "3.2.0",
+    "sinon": "^2.3.6",
+    "typescript": "3.1.6",
+    "vscode": "^1.1.21"
     "mocha": "^5",
     "mocha-junit-reporter": "^1.23.3",
     "mocha-multi-reporters": "^1.1.7",
     "nyc": "^13",
     "sinon": "^7.3.1",
     "typescript": "3.8.3"
-=======
-    "mocha": "3.2.0",
-    "sinon": "^2.3.6",
-    "typescript": "3.1.6",
-    "vscode": "^1.1.21"
->>>>>>> a55fac82
   },
   "scripts": {
     "vscode:prepublish": "npm prune --production",
