{
  "name": "salesforcedx-vscode-lightning",
  "displayName": "Aura Components",
  "description": "Provides code-editing features for Aura Components",
  "qna": "https://github.com/forcedotcom/salesforcedx-vscode/issues",
  "bugs": {
    "url": "https://github.com/forcedotcom/salesforcedx-vscode/issues"
  },
  "repository": {
    "url": "https://github.com/forcedotcom/salesforcedx-vscode"
  },
  "icon": "images/VSCodeLightning.png",
  "galleryBanner": {
    "color": "#ECECEC",
    "theme": "light"
  },
  "aiKey": "ec3632a4-df47-47a4-98dc-8134cacbaf7e",
  "version": "51.2.0",
  "publisher": "salesforce",
  "license": "BSD-3-Clause",
  "engines": {
<<<<<<< HEAD
    "vscode": "^1.46.0"
=======
    "vscode": "^1.32.0"
>>>>>>> 4718aec9
  },
  "categories": [
    "Programming Languages"
  ],
  "dependencies": {
    "@salesforce/aura-language-server": "3.0.12",
    "@salesforce/core": "2.13.0",
    "@salesforce/lightning-lsp-common": "3.0.12",
    "@salesforce/salesforcedx-utils-vscode": "51.2.0",
    "applicationinsights": "1.0.7",
    "vscode-extension-telemetry": "0.0.17",
    "vscode-languageclient": "5.1.0",
    "which": "^1.3.1"
    "vscode-languageclient": "^5.2.1"
  },
  "devDependencies": {
    "@salesforce/salesforcedx-test-utils-vscode": "51.2.0",
    "@types/chai": "^4.0.0",
    "@types/mkdirp": "0.5.2",
    "@types/mocha": "^5",
    "@types/node": "12.0.12",
    "@types/open": "6.0.0",
    "@types/sinon": "^7.5.1",
    "@types/vscode": "1.46.0",
    "@types/which": "^1.3.1",
    "chai": "^4.0.2",
    "cross-env": "5.2.0",
    "mocha": "3.2.0",
    "sinon": "^2.3.6",
    "typescript": "3.1.6",
    "vscode": "^1.1.21"
    "mocha": "^5",
    "mocha-junit-reporter": "^1.23.3",
    "mocha-multi-reporters": "^1.1.7",
    "nyc": "^13",
    "sinon": "^7.3.1",
    "typescript": "3.8.3"
  },
  "scripts": {
    "vscode:prepublish": "npm prune --production",
    "vscode:package": "vsce package",
    "vscode:sha256": "node ../../scripts/generate-sha256.js >> ../../SHA256",
    "vscode:publish": "node ../../scripts/publish-vsix.js",
    "compile": "tsc -p ./",
    "lint": "tslint --project .",
    "watch": "tsc -watch -p .",
    "clean": "shx rm -rf node_modules && shx rm -rf out && shx rm -rf coverage && shx rm -rf .nyc_output",
    "test": "npm run test:unit && npm run test:vscode-integration",
    "test:unit": "node ./node_modules/nyc/bin/nyc.js ./node_modules/mocha/bin/_mocha --recursive out/test/unit --reporter mocha-multi-reporters --reporter-options configFile=../../config/mochaUnitTestsConfig.json",
    "test:vscode-integration": "node ../../scripts/run-tests-with-recipes",
    "test:vscode-insiders-integration": "cross-env CODE_VERSION=insiders npm run test:vscode-integration"
  },
  "activationEvents": [
    "workspaceContains:sfdx-project.json",
    "workspaceContains:**/workspace-user.xml"
  ],
  "main": "./out/src",
  "contributes": {
    "languages": [
      {
        "id": "html",
        "extensions": [
          ".app",
          ".cmp",
          ".design",
          ".evt",
          ".intf",
          ".auradoc",
          ".tokens"
        ]
      }
    ],
    "grammars": [
      {
        "language": "html",
        "scopeName": "text.html.basic",
        "path": "./syntaxes/html.tmLanguage.json"
      }
    ],
    "configuration": {
      "type": "object",
      "title": "%lightning_preferences%",
      "properties": {
        "salesforcedx-vscode-lightning.activationMode": {
          "type": "string",
          "description": "%activation_mode_description%",
          "enum": [
            "always",
            "autodetect",
            "off"
          ],
          "enumDescriptions": [
            "%activation_mode_always_on%",
            "%activation_mode_autodetect%",
            "%activation_mode_off%"
          ],
          "default": "autodetect"
        }
      }
    }
  },
  "__metadata": {
    "id": "72747198-3a76-4040-9fc0-a6fe07b25a0d",
    "publisherDisplayName": "Salesforce",
    "publisherId": "656b996d-3c70-47b4-937e-e77c013faeea"
  }
}<|MERGE_RESOLUTION|>--- conflicted
+++ resolved
@@ -14,53 +14,39 @@
     "color": "#ECECEC",
     "theme": "light"
   },
-  "aiKey": "ec3632a4-df47-47a4-98dc-8134cacbaf7e",
-  "version": "51.2.0",
+  "version": "45.15.1",
   "publisher": "salesforce",
   "license": "BSD-3-Clause",
   "engines": {
-<<<<<<< HEAD
-    "vscode": "^1.46.0"
-=======
     "vscode": "^1.32.0"
->>>>>>> 4718aec9
   },
   "categories": [
     "Programming Languages"
   ],
   "dependencies": {
-    "@salesforce/aura-language-server": "3.0.12",
-    "@salesforce/core": "2.13.0",
-    "@salesforce/lightning-lsp-common": "3.0.12",
-    "@salesforce/salesforcedx-utils-vscode": "51.2.0",
-    "applicationinsights": "1.0.7",
+    "@salesforce/salesforcedx-utils-vscode": "45.15.1",
+    "aura-language-server": "2.2.2",
+    "change-case": "^3.1.0",
+    "lightning-lsp-common": "2.2.2",
+    "open": "6.0.0",
     "vscode-extension-telemetry": "0.0.17",
-    "vscode-languageclient": "5.1.0",
+    "vscode-languageclient": "^3.5.1",
     "which": "^1.3.1"
-    "vscode-languageclient": "^5.2.1"
   },
   "devDependencies": {
-    "@salesforce/salesforcedx-test-utils-vscode": "51.2.0",
+    "@salesforce/salesforcedx-test-utils-vscode": "45.15.1",
     "@types/chai": "^4.0.0",
-    "@types/mkdirp": "0.5.2",
-    "@types/mocha": "^5",
-    "@types/node": "12.0.12",
+    "@types/mocha": "2.2.38",
+    "@types/node": "8.9.3",
     "@types/open": "6.0.0",
-    "@types/sinon": "^7.5.1",
-    "@types/vscode": "1.46.0",
+    "@types/sinon": "^2.3.2",
     "@types/which": "^1.3.1",
     "chai": "^4.0.2",
     "cross-env": "5.2.0",
     "mocha": "3.2.0",
     "sinon": "^2.3.6",
     "typescript": "3.1.6",
-    "vscode": "^1.1.21"
-    "mocha": "^5",
-    "mocha-junit-reporter": "^1.23.3",
-    "mocha-multi-reporters": "^1.1.7",
-    "nyc": "^13",
-    "sinon": "^7.3.1",
-    "typescript": "3.8.3"
+    "vscode": "1.1.17"
   },
   "scripts": {
     "vscode:prepublish": "npm prune --production",
@@ -71,14 +57,17 @@
     "lint": "tslint --project .",
     "watch": "tsc -watch -p .",
     "clean": "shx rm -rf node_modules && shx rm -rf out && shx rm -rf coverage && shx rm -rf .nyc_output",
-    "test": "npm run test:unit && npm run test:vscode-integration",
-    "test:unit": "node ./node_modules/nyc/bin/nyc.js ./node_modules/mocha/bin/_mocha --recursive out/test/unit --reporter mocha-multi-reporters --reporter-options configFile=../../config/mochaUnitTestsConfig.json",
-    "test:vscode-integration": "node ../../scripts/run-tests-with-recipes",
+    "postinstall": "node ./node_modules/vscode/bin/install",
+    "test": "npm run test:vscode-integration",
+    "test:vscode-integration": "node ../../scripts/run-vscode-integration-tests-with-top-level-extensions",
     "test:vscode-insiders-integration": "cross-env CODE_VERSION=insiders npm run test:vscode-integration"
   },
   "activationEvents": [
+    "onLanguage:html",
+    "onLanguage:javascript",
     "workspaceContains:sfdx-project.json",
-    "workspaceContains:**/workspace-user.xml"
+    "workspaceContains:**/workspace-user.xml",
+    "onView:salesforce-lightning-explorer"
   ],
   "main": "./out/src",
   "contributes": {
@@ -103,10 +92,56 @@
         "path": "./syntaxes/html.tmLanguage.json"
       }
     ],
+    "viewsContainers": {
+      "activitybar": [
+        {
+          "id": "salesforce-lightning-explorer",
+          "title": "%lightning_explorer_title%",
+          "icon": "resources/lightning.svg"
+        }
+      ]
+    },
+    "views": {
+      "salesforce-lightning-explorer": [
+        {
+          "id": "salesforce-lightning-components",
+          "name": "%lightning_explorer_name%",
+          "when": "config.salesforcedx-vscode-lightning.showLightningExplorer"
+        }
+      ]
+    },
+    "menus": {
+      "view/item/context": [
+        {
+          "command": "salesforce-lightning-quickopen",
+          "when": "view == salesforce-lightning-components && viewItem == external",
+          "group": "inline"
+        }
+      ],
+      "commandPalette": [
+        {
+          "command": "salesforce-lightning-quickopen",
+          "when": "sfdx:project_opened"
+        }
+      ]
+    },
+    "commands": [
+      {
+        "command": "salesforce-lightning-quickopen",
+        "title": "%lightning_open_component_title%",
+        "icon": "resources/open.svg"
+      }
+    ],
     "configuration": {
       "type": "object",
       "title": "%lightning_preferences%",
       "properties": {
+        "salesforcedx-vscode-lightning.showLightningExplorer": {
+          "type": "boolean",
+          "scope": "window",
+          "default": false,
+          "description": "%show_lightning_explorer_description%"
+        },
         "salesforcedx-vscode-lightning.activationMode": {
           "type": "string",
           "description": "%activation_mode_description%",
