{
  "name": "@salesforce/salesforcedx-apex-debugger",
  "displayName": "Apex Debugger Adapter",
  "description": "Implements the VS Code Debug Protocol for the Apex Debugger",
  "version": "51.2.0",
  "publisher": "salesforce",
  "license": "BSD-3-Clause",
  "engines": {
<<<<<<< HEAD
    "vscode": "^1.46.0"
=======
    "vscode": "^1.32.0"
>>>>>>> 4718aec9
  },
  "categories": [
    "Debuggers"
  ],
  "dependencies": {
    "@salesforce/salesforcedx-utils-vscode": "51.2.0",
    "async-lock": "1.0.0",
    "faye": "1.1.2",
    "request-light": "0.2.4",
    "vscode-debugadapter": "1.28.0",
    "vscode-debugprotocol": "1.28.0"
  },
  "devDependencies": {
    "@salesforce/salesforcedx-test-utils-vscode": "51.2.0",
    "@types/async-lock": "0.0.20",
    "@types/chai": "^4.0.0",
    "@types/mocha": "^5",
    "@types/node": "12.0.12",
    "@types/rimraf": "^2.0.2",
    "@types/sinon": "^2.3.2",
    "chai": "^4.0.2",
    "cross-env": "5.2.0",
    "mocha": "^5",
    "mocha-junit-reporter": "^1.23.3",
    "mocha-multi-reporters": "^1.1.7",
    "mock-spawn": "0.2.6",
    "nyc": "^13",
    "sinon": "^7.3.1",
    "typescript": "3.8.3",
    "vscode-debugadapter-testsupport": "1.28.0"
  },
  "scripts": {
    "compile": "tsc -p ./",
    "lint": "tslint --project .",
    "watch": "tsc -watch -p .",
    "clean": "shx rm -rf node_modules && shx rm -rf out && shx rm -rf coverage && shx rm -rf .nyc_output",
    "test": "npm run test:unit && npm run test:integration",
    "test:unit": "node ./node_modules/nyc/bin/nyc.js ./node_modules/mocha/bin/_mocha --recursive out/test/unit --exit --reporter mocha-multi-reporters --reporter-options configFile=../../config/mochaUnitTestsConfig.json",
    "test:integration": "node ./node_modules/cross-env/dist/bin/cross-env.js VSCODE_NLS_CONFIG={} ./node_modules/nyc/bin/nyc.js ./node_modules/mocha/bin/_mocha --recursive out/test/integration --reporter mocha-multi-reporters --reporter-options configFile=../../config/mochaIntegrationTestsConfig.json"
  },
  "nyc": {
    "reporter": [
      "text-summary",
      "lcov"
    ]
  }
}<|MERGE_RESOLUTION|>--- conflicted
+++ resolved
@@ -2,21 +2,17 @@
   "name": "@salesforce/salesforcedx-apex-debugger",
   "displayName": "Apex Debugger Adapter",
   "description": "Implements the VS Code Debug Protocol for the Apex Debugger",
-  "version": "51.2.0",
+  "version": "45.15.1",
   "publisher": "salesforce",
   "license": "BSD-3-Clause",
   "engines": {
-<<<<<<< HEAD
-    "vscode": "^1.46.0"
-=======
     "vscode": "^1.32.0"
->>>>>>> 4718aec9
   },
   "categories": [
     "Debuggers"
   ],
   "dependencies": {
-    "@salesforce/salesforcedx-utils-vscode": "51.2.0",
+    "@salesforce/salesforcedx-utils-vscode": "45.15.1",
     "async-lock": "1.0.0",
     "faye": "1.1.2",
     "request-light": "0.2.4",
@@ -24,22 +20,23 @@
     "vscode-debugprotocol": "1.28.0"
   },
   "devDependencies": {
-    "@salesforce/salesforcedx-test-utils-vscode": "51.2.0",
+    "@salesforce/salesforcedx-test-utils-vscode": "45.15.1",
     "@types/async-lock": "0.0.20",
     "@types/chai": "^4.0.0",
-    "@types/mocha": "^5",
-    "@types/node": "12.0.12",
+    "@types/mocha": "2.2.38",
+    "@types/node": "8.9.3",
     "@types/rimraf": "^2.0.2",
     "@types/sinon": "^2.3.2",
     "chai": "^4.0.2",
     "cross-env": "5.2.0",
-    "mocha": "^5",
-    "mocha-junit-reporter": "^1.23.3",
-    "mocha-multi-reporters": "^1.1.7",
+    "mocha": "3.2.0",
+    "mocha-junit-reporter": "^1.13.0",
+    "mocha-multi-reporters": "^1.1.4",
     "mock-spawn": "0.2.6",
     "nyc": "^13",
-    "sinon": "^7.3.1",
-    "typescript": "3.8.3",
+    "sinon": "^2.3.6",
+    "typescript": "3.1.6",
+    "vscode": "1.1.17",
     "vscode-debugadapter-testsupport": "1.28.0"
   },
   "scripts": {
@@ -48,8 +45,8 @@
     "watch": "tsc -watch -p .",
     "clean": "shx rm -rf node_modules && shx rm -rf out && shx rm -rf coverage && shx rm -rf .nyc_output",
     "test": "npm run test:unit && npm run test:integration",
-    "test:unit": "node ./node_modules/nyc/bin/nyc.js ./node_modules/mocha/bin/_mocha --recursive out/test/unit --exit --reporter mocha-multi-reporters --reporter-options configFile=../../config/mochaUnitTestsConfig.json",
-    "test:integration": "node ./node_modules/cross-env/dist/bin/cross-env.js VSCODE_NLS_CONFIG={} ./node_modules/nyc/bin/nyc.js ./node_modules/mocha/bin/_mocha --recursive out/test/integration --reporter mocha-multi-reporters --reporter-options configFile=../../config/mochaIntegrationTestsConfig.json"
+    "test:unit": "./node_modules/.bin/cross-env VSCODE_NLS_CONFIG={} ./node_modules/.bin/nyc ./node_modules/.bin/_mocha --recursive out/test/unit --reporter mocha-multi-reporters --reporter-options configFile=../../config/mochaUnitTestsConfig.json",
+    "test:integration": "./node_modules/.bin/cross-env VSCODE_NLS_CONFIG={} ./node_modules/.bin/nyc ./node_modules/.bin/_mocha --recursive out/test/integration --reporter mocha-multi-reporters --reporter-options configFile=../../config/mochaIntegrationTestsConfig.json"
   },
   "nyc": {
     "reporter": [
