{
  "name": "salesforcedx-vscode-soql",
  "displayName": "SOQL",
  "description": "Provides code-editing features for SOQL",
  "qna": "https://github.com/forcedotcom/soql-tooling/issues",
  "bugs": {
    "url": "https://github.com/forcedotcom/soql-tooling/issues"
  },
  "repository": {
    "url": "https://github.com/forcedotcom/salesforcedx-vscode"
  },
  "aiKey": "ec3632a4-df47-47a4-98dc-8134cacbaf7e",
  "version": "50.16.0",
  "preview": true,
  "publisher": "salesforce",
  "license": "BSD-3-Clause",
  "icon": "images/VSCodeSoql.png",
  "galleryBanner": {
    "color": "#ECECEC",
    "theme": "light"
  },
  "engines": {
    "vscode": "^1.46.0"
  },
  "categories": [
    "Programming Languages"
  ],
  "keywords": [
    "soql",
    "salesforce",
    "salesforcedx",
    "sfdx",
    "soql builder"
  ],
  "dependencies": {
    "@salesforce/apex-tmlanguage": "1.5.0",
    "@salesforce/core": "^2.15.2",
<<<<<<< HEAD
    "@salesforce/salesforcedx-utils-vscode": "50.15.0",
    "@salesforce/soql-builder-ui": "0.0.30",
=======
    "@salesforce/salesforcedx-utils-vscode": "50.16.0",
    "@salesforce/soql-builder-ui": "0.0.29",
>>>>>>> 370b7877
    "@salesforce/soql-data-view": "0.0.8",
    "@salesforce/soql-language-server": "0.3.2",
    "debounce": "^1.2.0",
    "jsforce": "^1.10.0",
    "papaparse": "^5.3.0",
    "vscode-extension-telemetry": "^0.1.6",
    "vscode-languageclient": "6.1.3",
    "vscode-languageserver-protocol": "3.15.3"
  },
  "devDependencies": {
    "@salesforce/salesforcedx-test-utils-vscode": "50.16.0",
    "@salesforce/ts-sinon": "1.2.2",
    "@types/chai": "^4.0.0",
    "@types/debounce": "^1.2.0",
    "@types/jsforce": "^1.9.22",
    "@types/mkdirp": "0.5.2",
    "@types/mocha": "^5",
    "@types/node": "12.0.12",
    "@types/papaparse": "^5.2.3",
    "@types/sinon": "7.5.2",
    "@types/vscode": "1.46.0",
    "@typescript-eslint/eslint-plugin": "^3.7.1",
    "@typescript-eslint/parser": "^3.7.1",
    "chai": "^4.0.2",
    "cross-env": "5.2.0",
    "eslint": "6.0.1",
    "eslint-plugin-header": "^3.0.0",
    "eslint-plugin-jsdoc": "^30.0.3",
    "eslint-plugin-prettier": "^3.1.4",
    "mocha": "^5",
    "sinon": "7.5.0",
    "typescript": "3.8.3"
  },
  "scripts": {
    "build": "npm run compile",
    "compile": "tsc -p ./",
    "lint": "eslint -c .eslintrc.json --ext .ts ./src",
    "watch": "tsc -watch -p .",
    "clean": "shx rm -rf node_modules && shx rm -rf out && shx rm -rf coverage && shx rm -rf .nyc_output",
    "test": "npm run test:vscode-integration",
    "test:vscode-integration": "node ../../scripts/run-vscode-integration-tests-with-top-level-extensions",
    "test:vscode-insiders-integration": "cross-env CODE_VERSION=insiders npm run test:vscode-integration",
    "prevscode:package": "npm prune --production; npx node-prune",
    "vscode:package": "vsce package"
  },
  "activationEvents": [
    "workspaceContains:sfdx-project.json"
  ],
  "main": "./out/src",
  "contributes": {
    "customEditors": [
      {
        "viewType": "soqlCustom.soql",
        "displayName": "%soqlCustom_soql%",
        "selector": [
          {
            "filenamePattern": "*.soql"
          }
        ],
        "priority": "option"
      }
    ],
    "languages": [
      {
        "id": "soql",
        "aliases": [
          "soql",
          "SOQL"
        ],
        "extensions": [
          ".soql"
        ]
      }
    ],
    "grammars": [
      {
        "language": "soql",
        "scopeName": "source.soql",
        "path": "./node_modules/@salesforce/apex-tmlanguage/grammars/soql.tmLanguage"
      }
    ],
    "commands": [
      {
        "command": "soql.builder.open.new",
        "title": "%soql_builder_open_new%"
      },
      {
        "command": "soql.builder.toggle",
        "title": "%soql_builder_toggle%",
        "icon": "$(go-to-file)"
      }
    ],
    "menus": {
      "commandPalette": [
        {
          "command": "soql.builder.open.new",
          "when": "sfdx:project_opened"
        },
        {
          "command": "soql.builder.toggle",
          "when": "false"
        }
      ],
      "editor/title": [
        {
          "when": "resourceLangId == soql",
          "command": "soql.builder.toggle",
          "group": "navigation"
        }
      ]
    },
    "configuration": {
      "type": "object",
      "title": "%configuration_title%",
      "properties": {
        "salesforcedx-vscode-soql.experimental.validateQueries": {
          "type": "boolean",
          "default": false,
          "description": "%soql_validation_flag%"
        }
      }
    }
  }
}<|MERGE_RESOLUTION|>--- conflicted
+++ resolved
@@ -35,13 +35,8 @@
   "dependencies": {
     "@salesforce/apex-tmlanguage": "1.5.0",
     "@salesforce/core": "^2.15.2",
-<<<<<<< HEAD
-    "@salesforce/salesforcedx-utils-vscode": "50.15.0",
+    "@salesforce/salesforcedx-utils-vscode": "50.16.0",
     "@salesforce/soql-builder-ui": "0.0.30",
-=======
-    "@salesforce/salesforcedx-utils-vscode": "50.16.0",
-    "@salesforce/soql-builder-ui": "0.0.29",
->>>>>>> 370b7877
     "@salesforce/soql-data-view": "0.0.8",
     "@salesforce/soql-language-server": "0.3.2",
     "debounce": "^1.2.0",
