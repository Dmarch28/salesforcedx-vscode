/*
 * Copyright (c) 2020, salesforce.com, inc.
 * All rights reserved.
 * Licensed under the BSD 3-Clause license.
 * For full license text, see LICENSE.txt file in the repo root or https://opensource.org/licenses/BSD-3-Clause
 */

import { AuthInfo, Connection } from '@salesforce/core';
import { JsonMap } from '@salesforce/ts-types';
import { DescribeGlobalResult, QueryResult } from 'jsforce';
import { SinonSandbox } from 'sinon';
import * as vscode from 'vscode';
import {
  SoqlEditorEvent,
  SOQLEditorInstance
} from '../../src/editor/soqlEditorInstance';
import { DataProvider } from '../../src/queryDataView/dataProviders';
import {
  FileFormat,
  QueryDataFileService
} from '../../src/queryDataView/queryDataFileService';
import {
  DataViewEvent,
  QueryDataViewService
} from '../../src/queryDataView/queryDataViewService';

const sfdxCoreExtension = vscode.extensions.getExtension(
  'salesforce.salesforcedx-vscode-core'
);
const sfdxCoreExports = sfdxCoreExtension?.exports;
const { workspaceContext } = sfdxCoreExports;

export interface MockConnection {
  authInfo: object;
  describeGlobal$: (
    callback: (err: Error | undefined, resp: any) => void
  ) => void;
  describe$: (
    name: string,
    callback: (err: Error | undefined, resp: any) => void
  ) => void;
  query: () => Promise<QueryResult<JsonMap>>;
}

export const mockQueryText = 'SELECT A, B FROM C';
export const mockQueryData: QueryResult<JsonMap> = {
  done: true,
  totalSize: 2000,
  records: [
    {
      attributes: {
        type: 'C',
        url: ''
      },
      A: '',
      B: false
    },
    {
      attributes: {
        type: 'C',
        url: ''
      },
      A: '',
      B: false
    },
    {
      attributes: {
        type: 'C',
        url: ''
      },
      A: '',
      B: false
    }
  ]
};

export const mockDescribeGlobalResponse = {
  sobjects: [
    { name: 'Account', queryable: true },
    { name: 'User', queryable: true },
    { name: 'Z', queryable: false }
  ]
};
export const mockSObjects = [
  {
    name: 'Account',
    fields: [
      {
        aggregatable: false,
        name: 'Id',
        label: 'Account ID',
        custom: false,
        groupable: true,
        relationshipName: null,
        sortable: true,
        updateable: false
      },
      {
        aggregatable: true,
        custom: false,
        filterable: true,
        groupable: true,
        label: 'Account Name',
        name: 'Name',
        nameField: true,
        sortable: true,
        type: 'string',
        updateable: true
      }
    ]
  },
  {
    name: 'User',
    fields: [
      {
        aggregatable: true,
        filterable: true,
        groupable: true,
        label: 'User ID',
        name: 'Id',
        referenceTo: [],
        relationshipName: null,
        sortable: true,
        type: 'id'
      },
      {
        aggregatable: true,
        custom: false,
        filterable: true,
        groupable: true,
        label: 'User Name',
        name: 'Name',
        nameField: true,
        sortable: true,
        type: 'string',
        updateable: true
      },
      {
        aggregatable: true,
        filterable: true,
        groupable: true,
        label: 'Account ID',
        name: 'AccountId',
        referenceTo: ['Account'],
        relationshipName: 'Account',
        type: 'reference'
      }
    ]
  }
];
export const mockSObject = mockSObjects[0];

export function stubMockConnection(
  sandbox: SinonSandbox,
  testUserName = 'test@test.com'
) {
  const connection = getMockConnection(sandbox, testUserName);
  sandbox.stub(workspaceContext, 'getConnection').returns(connection);
  return connection;
}

export function getMockConnection(
  sandbox: SinonSandbox,
  testUserName = 'test@test.com'
) {
  const mockAuthInfo = { test: 'test' };
  const mockConnection = {
    authInfo: mockAuthInfo,
    describeGlobal$: (callback: (err: Error | undefined, resp: any) => void) =>
      callback(undefined, mockDescribeGlobalResponse),
    describe$: (
      name: string,
      callback: (err: Error | undefined, resp: any) => void
<<<<<<< HEAD
    ) => callback(undefined, mockSObject),
=======
    ) => {
      const sobjectMetadata = mockSObjects.find(s => s.name === name);
      // if (!sobjectMetadata) {
      //   throw new Error('Test failure! no mock sobject for name:' + name);
      // }
      callback(undefined, sobjectMetadata);
    },
>>>>>>> b3c64e78
    query: () => Promise.resolve(mockQueryData)
  };

  sandbox
    .stub(AuthInfo, 'create')
    .withArgs({ username: testUserName })
    .resolves(mockAuthInfo);
  sandbox
    .stub(Connection, 'create')
    .withArgs({ authInfo: mockAuthInfo })
    .returns(mockConnection);
  return mockConnection;
}

export class MockTextDocumentProvider
  implements vscode.TextDocumentContentProvider {
  public provideTextDocumentContent(
    uri: vscode.Uri,
    token: vscode.CancellationToken
  ): string {
    return mockQueryText;
  }
}

export class TestSoqlEditorInstance extends SOQLEditorInstance {
  public sendEvent(event: SoqlEditorEvent) {
    this.onDidRecieveMessageHandler(event);
  }

  public updateWebview(document: vscode.TextDocument) {
    super.updateWebview(document);
  }

  public updateTextDocument(
    document: vscode.TextDocument,
    soql: string
  ): Thenable<boolean> {
    return super.updateTextDocument(document, soql);
  }

  public openQueryDataView(queryData: QueryResult<JsonMap>) {
    super.openQueryDataView(queryData);
  }

  public sendMessageToUi(type: string, payload: any) {
    super.sendMessageToUi(type, payload);
  }
}

export class TestQueryDataViewService extends QueryDataViewService {
  public sendEvent(event: DataViewEvent) {
    this.onDidRecieveMessageHandler(event);
  }

  public createOrShowWebView() {
    return super.createOrShowWebView();
  }

  public handleSaveRecords(format: FileFormat) {
    super.handleSaveRecords(format);
  }

  public getWebViewContent() {
    return '<p>This is for you CI</p>';
  }
}

export class TestFileService extends QueryDataFileService {
  public getDataProvider(): DataProvider {
    return super.getDataProvider();
  }
}<|MERGE_RESOLUTION|>--- conflicted
+++ resolved
@@ -171,9 +171,6 @@
     describe$: (
       name: string,
       callback: (err: Error | undefined, resp: any) => void
-<<<<<<< HEAD
-    ) => callback(undefined, mockSObject),
-=======
     ) => {
       const sobjectMetadata = mockSObjects.find(s => s.name === name);
       // if (!sobjectMetadata) {
@@ -181,7 +178,6 @@
       // }
       callback(undefined, sobjectMetadata);
     },
->>>>>>> b3c64e78
     query: () => Promise.resolve(mockQueryData)
   };
 
