/*
 * Copyright (c) 2019, salesforce.com, inc.
 * All rights reserved.
 * Licensed under the BSD 3-Clause license.
 * For full license text, see LICENSE.txt file in the repo root or https://opensource.org/licenses/BSD-3-Clause
 */

import * as fs from 'fs';
import { shared as lspCommon } from 'lightning-lsp-common';
import * as path from 'path';
import * as vscode from 'vscode';
import {
  commands,
  ConfigurationChangeEvent,
  ConfigurationTarget,
  ExtensionContext,
  Uri,
  window,
  workspace,
  WorkspaceConfiguration
} from 'vscode';
import {
  LanguageClient,
  LanguageClientOptions,
  ServerOptions,
  TransportKind
} from 'vscode-languageclient';
<<<<<<< HEAD
import {
  forceLightningLwcOpen,
  forceLightningLwcPreview,
  forceLightningLwcStart,
  forceLightningLwcStop
} from './commands';
import { ESLINT_NODEPATH_CONFIG, LWC_EXTENSION_NAME } from './constants';
import { DevServerService } from './service/devServerService';
=======
import { sync as which } from 'which';
import {
  ESLINT_NODEPATH_CONFIG,
  LWC_EXTENSION_NAME,
  MANAGE_ESLINT_NODEPATH
} from './constants';
>>>>>>> 2ad496a4
import { telemetryService } from './telemetry';
import { activateLwcTestSupport } from './testSupport';

// See https://github.com/Microsoft/vscode-languageserver-node/issues/105
export function code2ProtocolConverter(value: Uri) {
  if (/^win32/.test(process.platform)) {
    // The *first* : is also being encoded which is not the standard for URI on Windows
    // Here we transform it back to the standard way
    return value.toString().replace('%3A', ':');
  } else {
    return value.toString();
  }
}

function protocol2CodeConverter(value: string) {
  return Uri.parse(value);
}

<<<<<<< HEAD
export async function activate(context: ExtensionContext) {
=======
function getActivationMode(): string {
  const config = workspace.getConfiguration('salesforcedx-vscode-lightning');
  return config.get('activationMode') || 'autodetect'; // default to autodetect
}

export async function activate(this: any, context: ExtensionContext) {
>>>>>>> 2ad496a4
  const extensionHRStart = process.hrtime();
  console.log('Activation Mode: ' + getActivationMode());
  // Run our auto detection routine before we activate
  // If activationMode is off, don't startup no matter what
  if (getActivationMode() === 'off') {
    console.log('LWC Language Server activationMode set to off, exiting...');
    return;
  }

  // if we have no workspace folders, exit
  if (!workspace.workspaceFolders) {
    console.log('No workspace, exiting extension');
    return;
  }

  // If activationMode is autodetect or always, check workspaceType before startup
  const workspaceType = lspCommon.detectWorkspaceType(
    workspace.workspaceFolders[0].uri.fsPath
  );

  // Check if we have a valid project structure
  if (getActivationMode() === 'autodetect' && !lspCommon.isLWC(workspaceType)) {
    // If activationMode === autodetect and we don't have a valid workspace type, exit
    console.log(
      'LWC LSP - autodetect did not find a valid project structure, exiting....'
    );
    console.log('WorkspaceType detected: ' + workspaceType);
    return;
  }
  // If activationMode === always, ignore workspace type and continue activating

  // register commands
  const commands = registerCommands(context);
  context.subscriptions.push(commands);

  // If we get here, we either passed autodetect validation or activationMode == always
  console.log('Lightning Web Components Extension Activated');
  console.log('WorkspaceType detected: ' + workspaceType);

  // Start the LWC Language Server
  startLWCLanguageServer(context);

  if (workspaceType === lspCommon.WorkspaceType.SFDX) {
<<<<<<< HEAD
    // Additional eslint configuration
    await populateEslintSettingIfNecessary(
      context,
      workspace.getConfiguration('', workspace.workspaceFolders[0].uri)
    );

    // Activate Test support only for SFDX workspace type for now
    activateLwcTestSupport(context);
=======
    const extNodePath = context.asAbsolutePath(path.join('node_modules'));
    workspace.onDidChangeConfiguration(settingsChanged.bind(this, extNodePath));
    await populateEslintSettingIfNecessary();
>>>>>>> 2ad496a4
  }

  // Notify telemetry that our extension is now active
  telemetryService.sendExtensionActivationEvent(extensionHRStart).catch();
}

export async function deactivate() {
  if (DevServerService.instance.isServerHandlerRegistered()) {
    await DevServerService.instance.stopServer();
  }
  console.log('Lightning Web Components Extension Deactivated');
  telemetryService.sendExtensionDeactivationEvent().catch();
}

function getActivationMode(): string {
  const config = workspace.getConfiguration('salesforcedx-vscode-lightning');
  return config.get('activationMode') || 'autodetect'; // default to autodetect
}

function registerCommands(
  extensionContext: vscode.ExtensionContext
): vscode.Disposable {
  return vscode.Disposable.from(
    vscode.commands.registerCommand(
      'sfdx.force.lightning.lwc.start',
      forceLightningLwcStart
    ),
    vscode.commands.registerCommand(
      'sfdx.force.lightning.lwc.stop',
      forceLightningLwcStop
    ),
    vscode.commands.registerCommand(
      'sfdx.force.lightning.lwc.open',
      forceLightningLwcOpen
    ),
    vscode.commands.registerCommand(
      'sfdx.force.lightning.lwc.preview',
      forceLightningLwcPreview
    )
  );
}

function startLWCLanguageServer(context: ExtensionContext) {
  // Setup the language server
  const serverModule = context.asAbsolutePath(
    path.join('node_modules', 'lwc-language-server', 'lib', 'server.js')
  );
  const debugOptions = { execArgv: ['--nolazy', '--inspect=6009'] };
  // If the extension is launched in debug mode then the debug server options are used
  // Otherwise the run options are used
  const serverOptions: ServerOptions = {
    run: { module: serverModule, transport: TransportKind.ipc },
    debug: {
      module: serverModule,
      transport: TransportKind.ipc,
      options: debugOptions
    }
  };

  const clientOptions: LanguageClientOptions = {
    documentSelector: [
      { language: 'html', scheme: 'file' },
      { language: 'javascript', scheme: 'file' }
    ],
    synchronize: {
      fileEvents: [
        workspace.createFileSystemWatcher('**/*.resource'),
        workspace.createFileSystemWatcher(
          '**/labels/CustomLabels.labels-meta.xml'
        ),
        workspace.createFileSystemWatcher(
          '**/staticresources/*.resource-meta.xml'
        ),
        workspace.createFileSystemWatcher('**/contentassets/*.asset-meta.xml'),
        workspace.createFileSystemWatcher('**/lwc/*/*.js'),
        workspace.createFileSystemWatcher('**/modules/*/*/*.js'),
        // need to watch for directory deletions as no events are created for contents or deleted directories
        workspace.createFileSystemWatcher('**/', false, true, false)
      ]
    },
    uriConverters: {
      code2Protocol: code2ProtocolConverter,
      protocol2Code: protocol2CodeConverter
    }
  };

  // Create the language client and start the client.
  const client = new LanguageClient(
    'lwcLanguageServer',
    'LWC Language Server',
    serverOptions,
    clientOptions
  ).start();

  // Push the disposable to the context's subscriptions so that the
  // client can be deactivated on extension deactivation
  context.subscriptions.push(client);
}

// Check package.json for eslint dependencies
export function containsEslintConfiguration(packageJson: string) {
  try {
    if (fs.existsSync(packageJson)) {
      // Check if package.json contains @lwc/engine
      const packageInfo = JSON.parse(fs.readFileSync(packageJson, 'utf-8'));
      const devDependencies = Object.keys(packageInfo.devDependencies || {});
      if (
        devDependencies.includes('eslint') &&
        devDependencies.includes('@salesforce/eslint-config-lwc')
      ) {
        return true;
      }
    }
  } catch (e) {}
  return false;
}

async function settingsChanged(
  pluginNodePath: string,
  e: ConfigurationChangeEvent
) {
  if (e.affectsConfiguration(MANAGE_ESLINT_NODEPATH)) {
    const config: WorkspaceConfiguration = workspace.getConfiguration('');
    const manageNodepath = config.get<string>(MANAGE_ESLINT_NODEPATH);

    // User wants us to manage their eslint nodepath
    if (manageNodepath === 'Yes') {
      const currentNodePath = config.get<string>(ESLINT_NODEPATH_CONFIG);

      // User has not set one, use the eslint bundled with our extension
      // or if it is from salesforcedx-vscode-lwc, update since the path looks like
      // "eslint.nodePath": ".../.vscode/extensions/salesforce.salesforcedx-vscode-lwc-41.17.0/node_modules",
      // which contains the version number and needs to be updated on each extension
      if (!currentNodePath || currentNodePath.includes(LWC_EXTENSION_NAME)) {
        await config.update(
          ESLINT_NODEPATH_CONFIG,
          pluginNodePath,
          ConfigurationTarget.Workspace
        );
      }
    }
  }
}

export async function populateEslintSettingIfNecessary() {
  const config: WorkspaceConfiguration = workspace.getConfiguration('');

  // Check package json for devDeps of eslint-plugin-lwc
  const packageJson = path.join(workspace.rootPath || '', 'package.json');
  const hasProperDeps = containsEslintConfiguration(packageJson);

  // If we have the proper dependencies, just return and don't do anything
  if (hasProperDeps) {
    return;
  }

  // If we get here its because eslint isn't setup properly

  // Check our user settings to see if we should prompt them
  let shouldManageEslintNodepath = config.get<string>(MANAGE_ESLINT_NODEPATH);

  // If setting is not set (defaults to '')
  if (!shouldManageEslintNodepath) {
    if (workspace) {
      shouldManageEslintNodepath = await window.showInformationMessage(
        'It appears you do not have ESLint configured for LWC in your current project. Would you like us to automatically configure your eslint.nodePath so that ESLint will work correctly? [Learn More](https://github.com/salesforce/eslint-config-lwc/blob/master/README.md)',
        'Yes',
        'No'
      );
    }

    // User can click cancel, so only set the preference if they actually clicked Yes or No
    if (shouldManageEslintNodepath) {
      await config.update(
        MANAGE_ESLINT_NODEPATH,
        shouldManageEslintNodepath,
        ConfigurationTarget.Workspace
      );
    }

    // Provide a button that jumps directly to our specific LWC settings
    let clickedSettings;

    // If Yes, Let the user know they can change this preference at any time
    if (shouldManageEslintNodepath === 'Yes') {
      clickedSettings = await window.showInformationMessage(
        'eslint.nodePath will now be managed by the LWC extension for this project. If you change your mind, you can update your preferences below',
        'Configure LWC Settings'
      );
    }

    // If user does not choose yes, warn them that eslint may not function
    if (shouldManageEslintNodepath !== 'Yes') {
      clickedSettings = await window.showWarningMessage(
        'ESLint will not work correctly for LWC until you have set it up. Follow the guide here: [Setting up ESLint for LWC](https://github.com/salesforce/eslint-config-lwc/blob/master/README.md) or update your vscode settings to allow automatic configuration of ESLint.',
        'Configure LWC Settings'
      );
    }

    if (clickedSettings) {
      await commands.executeCommand(
        'workbench.action.openWorkspaceSettings',
        '@ext:salesforce.salesforcedx-vscode-lwc'
      );
    }
  }
}<|MERGE_RESOLUTION|>--- conflicted
+++ resolved
@@ -25,7 +25,6 @@
   ServerOptions,
   TransportKind
 } from 'vscode-languageclient';
-<<<<<<< HEAD
 import {
   forceLightningLwcOpen,
   forceLightningLwcPreview,
@@ -34,14 +33,12 @@
 } from './commands';
 import { ESLINT_NODEPATH_CONFIG, LWC_EXTENSION_NAME } from './constants';
 import { DevServerService } from './service/devServerService';
-=======
 import { sync as which } from 'which';
 import {
   ESLINT_NODEPATH_CONFIG,
   LWC_EXTENSION_NAME,
   MANAGE_ESLINT_NODEPATH
 } from './constants';
->>>>>>> 2ad496a4
 import { telemetryService } from './telemetry';
 import { activateLwcTestSupport } from './testSupport';
 
@@ -60,16 +57,7 @@
   return Uri.parse(value);
 }
 
-<<<<<<< HEAD
-export async function activate(context: ExtensionContext) {
-=======
-function getActivationMode(): string {
-  const config = workspace.getConfiguration('salesforcedx-vscode-lightning');
-  return config.get('activationMode') || 'autodetect'; // default to autodetect
-}
-
 export async function activate(this: any, context: ExtensionContext) {
->>>>>>> 2ad496a4
   const extensionHRStart = process.hrtime();
   console.log('Activation Mode: ' + getActivationMode());
   // Run our auto detection routine before we activate
@@ -113,20 +101,13 @@
   startLWCLanguageServer(context);
 
   if (workspaceType === lspCommon.WorkspaceType.SFDX) {
-<<<<<<< HEAD
     // Additional eslint configuration
-    await populateEslintSettingIfNecessary(
-      context,
-      workspace.getConfiguration('', workspace.workspaceFolders[0].uri)
-    );
-
-    // Activate Test support only for SFDX workspace type for now
-    activateLwcTestSupport(context);
-=======
     const extNodePath = context.asAbsolutePath(path.join('node_modules'));
     workspace.onDidChangeConfiguration(settingsChanged.bind(this, extNodePath));
     await populateEslintSettingIfNecessary();
->>>>>>> 2ad496a4
+
+    // Activate Test support only for SFDX workspace type for now
+    activateLwcTestSupport(context);
   }
 
   // Notify telemetry that our extension is now active
