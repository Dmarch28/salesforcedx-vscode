--- conflicted
+++ resolved
@@ -14,11 +14,7 @@
     "color": "#ECECEC",
     "theme": "light"
   },
-<<<<<<< HEAD
-  "version": "44.11.0",
-=======
   "version": "44.15.0",
->>>>>>> cacbb715
   "publisher": "salesforce",
   "license": "BSD-3-Clause",
   "engines": {
