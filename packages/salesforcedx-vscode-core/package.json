{
  "name": "salesforcedx-vscode-core",
  "displayName": "Salesforce CLI Integration",
  "description": "Provides integration with the Salesforce CLI",
  "qna": "https://github.com/forcedotcom/salesforcedx-vscode/issues",
  "bugs": {
    "url": "https://github.com/forcedotcom/salesforcedx-vscode/issues"
  },
  "repository": {
    "url": "https://github.com/forcedotcom/salesforcedx-vscode"
  },
  "icon": "images/VSCodeCore.png",
  "galleryBanner": {
    "color": "#ECECEC",
    "theme": "light"
  },
  "aiKey": "ec3632a4-df47-47a4-98dc-8134cacbaf7e",
  "version": "45.15.1",
  "publisher": "salesforce",
  "license": "BSD-3-Clause",
  "engines": {
    "vscode": "^1.32.0"
  },
  "categories": [
    "Other"
  ],
  "dependencies": {
    "@salesforce/core": "1.3.3",
    "@salesforce/salesforcedx-utils-vscode": "45.15.1",
    "adm-zip": "0.4.13",
    "applicationinsights": "1.0.6",
    "glob": "^7.1.2",
    "moment": "2.20.1",
    "rxjs": "^5.4.1",
    "sanitize-filename": "^1.6.1",
    "shelljs": "0.8.3"
  },
  "devDependencies": {
    "@salesforce/salesforcedx-test-utils-vscode": "45.15.1",
    "@types/adm-zip": "^0.4.31",
    "@types/chai": "^4.0.0",
    "@types/glob": "^5.0.30",
    "@types/mocha": "2.2.38",
    "@types/node": "8.9.3",
    "@types/sanitize-filename": "^1.1.28",
    "@types/shelljs": "^0.7.8",
    "@types/sinon": "^2.3.2",
    "chai": "^4.0.2",
    "cross-env": "5.2.0",
    "mocha": "3.2.0",
    "mock-spawn": "0.2.6",
    "sinon": "^2.3.6",
    "typescript": "3.1.6",
    "vscode": "1.1.17"
  },
  "scripts": {
    "vscode:prepublish": "npm prune --production",
    "vscode:package": "vsce package",
    "vscode:sha256": "node ../../scripts/generate-sha256.js >> ../../SHA256",
    "vscode:publish": "node ../../scripts/publish-vsix.js",
    "compile": "tsc -p ./",
    "lint": "tslint --project .",
    "watch": "tsc -watch -p .",
    "clean": "shx rm -rf node_modules && shx rm -rf out && shx rm -rf coverage && shx rm -rf .nyc_output",
    "postinstall": "node ./node_modules/vscode/bin/install",
    "test": "npm run test:vscode-integration",
    "test:vscode-integration": "cross-env CODE_TESTS_WORKSPACE='../system-tests/assets/sfdx-simple' node ../../scripts/run-vscode-integration-tests",
    "test:vscode-insiders-integration": "cross-env CODE_VERSION=insiders npm run test:vscode-integration"
  },
  "activationEvents": [
    "workspaceContains:sfdx-project.json",
    "onCommand:sfdx.force.project.create",
    "onCommand:sfdx.force.project.with.manifest.create",
    "onCommand:sfdx.debug.isv.bootstrap"
  ],
  "main": "./out/src",
  "contributes": {
    "viewsContainers": {
      "activitybar": [
        {
          "id": "metadata",
          "title": "Org Browser",
          "icon": "resources/dep.svg"
        }
      ]
    },
    "views": {
      "explorer": [
        {
          "id": "sfdx.force.tasks.view",
          "name": "%running_tasks_title_text%"
        }
      ],
      "metadata": [
        {
          "id": "metadata",
          "name": "Metadata",
          "when": "sfdx:display_tree_view"
        }
      ]
    },
    "menus": {
      "view/item/context": [
        {
          "command": "sfdx.force.task.stop",
          "when": "view == sfdx.force.tasks.view"
        }
      ],
      "editor/context": [
        {
          "command": "sfdx.force.source.retrieve.current.source.file",
          "when": "sfdx:project_opened && sfdx:default_username_has_no_change_tracking && resourceLangId != 'forcesourcemanifest'"
        },
        {
          "command": "sfdx.force.source.retrieve.in.manifest",
          "when": "sfdx:project_opened && sfdx:default_username_has_no_change_tracking && resourceLangId == 'forcesourcemanifest'"
        },
        {
          "command": "sfdx.force.source.deploy.current.source.file",
          "when": "sfdx:project_opened && sfdx:default_username_has_no_change_tracking && resourceLangId != 'forcesourcemanifest'"
        },
        {
          "command": "sfdx.force.source.deploy.in.manifest",
          "when": "sfdx:project_opened && sfdx:default_username_has_no_change_tracking && resourceLangId == 'forcesourcemanifest'"
        },
        {
          "command": "sfdx.force.source.delete.current.file",
          "when": "sfdx:project_opened && sfdx:default_username_has_no_change_tracking && resourceLangId != 'forcesourcemanifest'"
        }
      ],
      "explorer/context": [
        {
          "command": "sfdx.force.lightning.lwc.create",
          "when": "explorerResourceIsFolder && resourceFilename == lwc && sfdx:project_opened"
        },
        {
          "command": "sfdx.internal.lightning.lwc.create",
          "when": "explorerResourceIsFolder && sfdx:internal_dev"
        },
        {
          "command": "sfdx.force.apex.class.create",
          "when": "explorerResourceIsFolder && resourceFilename == classes && sfdx:project_opened"
        },
        {
          "command": "sfdx.force.visualforce.component.create",
          "when": "explorerResourceIsFolder && resourceFilename == components && sfdx:project_opened"
        },
        {
          "command": "sfdx.force.visualforce.page.create",
          "when": "explorerResourceIsFolder && resourceFilename == pages && sfdx:project_opened"
        },
        {
          "command": "sfdx.force.lightning.app.create",
          "when": "explorerResourceIsFolder && resourceFilename == aura && sfdx:project_opened"
        },
        {
          "command": "sfdx.internal.lightning.app.create",
          "when": "explorerResourceIsFolder && sfdx:internal_dev"
        },
        {
          "command": "sfdx.force.lightning.component.create",
          "when": "explorerResourceIsFolder && resourceFilename == aura && sfdx:project_opened"
        },
        {
          "command": "sfdx.internal.lightning.component.create",
          "when": "explorerResourceIsFolder && sfdx:internal_dev"
        },
        {
          "command": "sfdx.force.lightning.event.create",
          "when": "explorerResourceIsFolder && resourceFilename == aura && sfdx:project_opened"
        },
        {
          "command": "sfdx.internal.lightning.event.create",
          "when": "explorerResourceIsFolder && sfdx:internal_dev"
        },
        {
          "command": "sfdx.force.lightning.interface.create",
          "when": "explorerResourceIsFolder && resourceFilename == aura && sfdx:project_opened"
        },
        {
          "command": "sfdx.internal.lightning.interface.create",
          "when": "explorerResourceIsFolder && sfdx:internal_dev"
        },
        {
          "command": "sfdx.force.apex.trigger.create",
          "when": "explorerResourceIsFolder && resourceFilename == triggers && sfdx:project_opened"
        },
        {
          "command": "sfdx.force.source.retrieve.source.path",
          "when": "sfdx:project_opened && sfdx:default_username_has_no_change_tracking && resourceLangId != 'forcesourcemanifest'"
        },
        {
          "command": "sfdx.force.source.retrieve.in.manifest",
          "when": "sfdx:project_opened && sfdx:default_username_has_no_change_tracking && resourceLangId == 'forcesourcemanifest'"
        },
        {
          "command": "sfdx.force.source.deploy.source.path",
          "when": "sfdx:project_opened && sfdx:default_username_has_no_change_tracking && resourceLangId != 'forcesourcemanifest'"
        },
        {
          "command": "sfdx.force.source.deploy.in.manifest",
          "when": "sfdx:project_opened && sfdx:default_username_has_no_change_tracking && resourceLangId == 'forcesourcemanifest'"
        },
        {
          "command": "sfdx.force.source.delete",
          "when": "sfdx:project_opened && sfdx:default_username_has_no_change_tracking && resourceLangId != 'forcesourcemanifest'"
        }
      ],
      "commandPalette": [
        {
          "command": "sfdx.force.auth.dev.hub",
          "when": "sfdx:project_opened"
        },
        {
          "command": "sfdx.force.auth.web.login",
          "when": "sfdx:project_opened"
        },
        {
          "command": "sfdx.force.auth.logout.all",
          "when": "sfdx:project_opened"
        },
        {
          "command": "sfdx.force.org.create",
          "when": "sfdx:project_opened"
        },
        {
          "command": "sfdx.force.org.open",
          "when": "sfdx:project_opened"
        },
        {
          "command": "sfdx.force.source.pull",
          "when": "sfdx:project_opened && !sfdx:isv_debug_project && sfdx:default_username_has_change_tracking"
        },
        {
          "command": "sfdx.force.source.pull.force",
          "when": "sfdx:project_opened && !sfdx:isv_debug_project && sfdx:default_username_has_change_tracking"
        },
        {
          "command": "sfdx.force.source.push",
          "when": "sfdx:project_opened && !sfdx:isv_debug_project && sfdx:default_username_has_change_tracking"
        },
        {
          "command": "sfdx.force.source.push.force",
          "when": "sfdx:project_opened && !sfdx:isv_debug_project && sfdx:default_username_has_change_tracking"
        },
        {
          "command": "sfdx.force.source.status",
          "when": "sfdx:project_opened && !sfdx:isv_debug_project && sfdx:default_username_has_change_tracking"
        },
        {
          "command": "sfdx.force.source.status.local",
          "when": "sfdx:project_opened && !sfdx:isv_debug_project && sfdx:default_username_has_change_tracking"
        },
        {
          "command": "sfdx.force.source.status.remote",
          "when": "sfdx:project_opened && !sfdx:isv_debug_project && sfdx:default_username_has_change_tracking"
        },
        {
          "command": "sfdx.force.apex.test.run",
          "when": "sfdx:project_opened"
        },
        {
          "command": "sfdx.force.task.stop",
          "when": "sfdx:project_opened"
        },
        {
          "command": "sfdx.force.apex.class.create",
          "when": "sfdx:project_opened"
        },
        {
          "command": "sfdx.force.visualforce.component.create",
          "when": "sfdx:project_opened"
        },
        {
          "command": "sfdx.force.visualforce.page.create",
          "when": "sfdx:project_opened"
        },
        {
          "command": "sfdx.force.debugger.stop",
          "when": "sfdx:project_opened"
        },
        {
          "command": "sfdx.force.config.list",
          "when": "sfdx:project_opened"
        },
        {
          "command": "sfdx.force.alias.list",
          "when": "sfdx:project_opened"
        },
        {
          "command": "sfdx.force.org.display.default",
          "when": "sfdx:project_opened"
        },
        {
          "command": "sfdx.force.org.display.username",
          "when": "sfdx:project_opened"
        },
        {
          "command": "sfdx.force.data.soql.query.input",
          "when": "sfdx:project_opened && !editorHasSelection"
        },
        {
          "command": "sfdx.force.data.soql.query.selection",
          "when": "sfdx:project_opened && editorHasSelection"
        },
        {
          "command": "sfdx.force.apex.execute.selection",
          "when": "sfdx:project_opened && editorHasSelection"
        },
        {
          "command": "sfdx.force.apex.execute.document",
          "when": "sfdx:project_opened && !editorHasSelection"
        },
        {
          "command": "sfdx.force.project.create",
          "when": "!sfdx:internal_dev"
        },
        {
          "command": "sfdx.force.project.with.manifest.create",
          "when": "!sfdx:internal_dev"
        },
        {
          "command": "sfdx.force.apex.trigger.create",
          "when": "sfdx:project_opened"
        },
        {
          "command": "sfdx.force.start.apex.debug.logging",
          "when": "sfdx:project_opened && sfdx:replay_debugger_extension"
        },
        {
          "command": "sfdx.force.stop.apex.debug.logging",
          "when": "sfdx:project_opened && sfdx:replay_debugger_extension"
        },
        {
          "command": "sfdx.debug.isv.bootstrap",
          "when": "!sfdx:internal_dev"
        },
        {
          "command": "sfdx.force.apex.log.get",
          "when": "sfdx:project_opened"
        },
        {
          "command": "sfdx.force.source.retrieve.source.path",
          "when": "false"
        },
        {
          "command": "sfdx.force.source.deploy.source.path",
          "when": "false"
        },
        {
          "command": "sfdx.force.source.retrieve.current.source.file",
          "when": "sfdx:project_opened && sfdx:default_username_has_no_change_tracking && resourceLangId != 'forcesourcemanifest' && editorIsOpen"
        },
        {
          "command": "sfdx.force.source.retrieve.in.manifest",
          "when": "sfdx:project_opened && sfdx:default_username_has_no_change_tracking && resourceLangId == 'forcesourcemanifest'"
        },
        {
          "command": "sfdx.force.source.deploy.current.source.file",
          "when": "sfdx:project_opened && sfdx:default_username_has_no_change_tracking && resourceLangId != 'forcesourcemanifest' && editorIsOpen"
        },
        {
          "command": "sfdx.force.source.deploy.in.manifest",
          "when": "sfdx:project_opened && sfdx:default_username_has_no_change_tracking && resourceLangId == 'forcesourcemanifest'"
        },
        {
          "command": "sfdx.force.source.delete",
          "when": "false"
        },
        {
          "command": "sfdx.force.source.delete.current.file",
          "when": "sfdx:project_opened && sfdx:default_username_has_no_change_tracking && resourceLangId != 'forcesourcemanifest' && editorIsOpen"
        },
        {
          "command": "sfdx.force.set.default.org",
          "when": "sfdx:project_opened"
        },
        {
          "command": "sfdx.force.lightning.lwc.create",
          "when": "sfdx:project_opened"
        },
        {
          "command": "sfdx.internal.lightning.lwc.create",
          "when": "false"
        },
        {
          "command": "sfdx.force.lightning.app.create",
          "when": "sfdx:project_opened"
        },
        {
          "command": "sfdx.internal.lightning.app.create",
          "when": "false"
        },
        {
          "command": "sfdx.force.lightning.component.create",
          "when": "sfdx:project_opened"
        },
        {
          "command": "sfdx.internal.lightning.component.create",
          "when": "false"
        },
        {
          "command": "sfdx.force.lightning.event.create",
          "when": "sfdx:project_opened"
        },
        {
          "command": "sfdx.internal.lightning.event.create",
          "when": "false"
        },
        {
          "command": "sfdx.force.lightning.interface.create",
          "when": "sfdx:project_opened"
        },
        {
          "command": "sfdx.internal.lightning.interface.create",
          "when": "false"
        }
      ]
    },
    "commands": [
      {
        "command": "sfdx.force.auth.dev.hub",
        "title": "%force_auth_web_login_authorize_dev_hub_text%",
        "category": "SFDX"
      },
      {
        "command": "sfdx.force.auth.web.login",
        "title": "%force_auth_web_login_authorize_org_text%",
        "category": "SFDX"
      },
      {
        "command": "sfdx.force.auth.logout.all",
        "title": "%force_auth_logout_all_text%",
        "category": "SFDX"
      },
      {
        "command": "sfdx.force.org.create",
        "title": "%force_org_create_default_scratch_org_text%",
        "category": "SFDX"
      },
      {
        "command": "sfdx.force.org.open",
        "title": "%force_org_open_default_scratch_org_text%",
        "category": "SFDX"
      },
      {
        "command": "sfdx.force.source.pull",
        "title": "%force_source_pull_default_scratch_org_text%",
        "category": "SFDX"
      },
      {
        "command": "sfdx.force.source.pull.force",
        "title": "%force_source_pull_force_default_scratch_org_text%",
        "category": "SFDX"
      },
      {
        "command": "sfdx.force.source.push",
        "title": "%force_source_push_default_scratch_org_text%",
        "category": "SFDX"
      },
      {
        "command": "sfdx.force.source.push.force",
        "title": "%force_source_push_force_default_scratch_org_text%",
        "category": "SFDX"
      },
      {
        "command": "sfdx.force.source.status",
        "title": "%force_source_status_text%",
        "category": "SFDX"
      },
      {
        "command": "sfdx.force.source.status.local",
        "title": "%force_source_status_local_text%",
        "category": "SFDX"
      },
      {
        "command": "sfdx.force.source.status.remote",
        "title": "%force_source_status_remote_text%",
        "category": "SFDX"
      },
      {
        "command": "sfdx.force.apex.test.run",
        "title": "%force_apex_test_run_text%",
        "category": "SFDX"
      },
      {
        "command": "sfdx.force.task.stop",
        "title": "%cancel_sfdx_command_text%",
        "category": "SFDX"
      },
      {
        "command": "sfdx.force.apex.class.create",
        "title": "%force_apex_class_create_text%",
        "category": "SFDX"
      },
      {
        "command": "sfdx.force.visualforce.component.create",
        "title": "%force_visualforce_component_create_text%",
        "category": "SFDX"
      },
      {
        "command": "sfdx.force.visualforce.page.create",
        "title": "%force_visualforce_page_create_text%",
        "category": "SFDX"
      },
      {
        "command": "sfdx.force.lightning.app.create",
        "title": "%force_lightning_app_create_text%",
        "category": "SFDX"
      },
      {
        "command": "sfdx.internal.lightning.app.create",
        "title": "%force_lightning_app_create_text%",
        "category": "SFDX"
      },
      {
        "command": "sfdx.force.lightning.component.create",
        "title": "%force_lightning_component_create_text%",
        "category": "SFDX"
      },
      {
        "command": "sfdx.internal.lightning.component.create",
        "title": "%force_lightning_component_create_text%",
        "category": "SFDX"
      },
      {
        "command": "sfdx.force.lightning.event.create",
        "title": "%force_lightning_event_create_text%",
        "category": "SFDX"
      },
      {
        "command": "sfdx.internal.lightning.event.create",
        "title": "%force_lightning_event_create_text%",
        "category": "SFDX"
      },
      {
        "command": "sfdx.force.lightning.interface.create",
        "title": "%force_lightning_interface_create_text%",
        "category": "SFDX"
      },
      {
        "command": "sfdx.internal.lightning.interface.create",
        "title": "%force_lightning_interface_create_text%",
        "category": "SFDX"
      },
      {
        "command": "sfdx.force.debugger.stop",
        "title": "%force_debugger_stop_text%",
        "category": "SFDX"
      },
      {
        "command": "sfdx.force.config.list",
        "title": "%force_config_list_text%",
        "category": "SFDX"
      },
      {
        "command": "sfdx.force.alias.list",
        "title": "%force_alias_list_text%",
        "category": "SFDX"
      },
      {
        "command": "sfdx.force.org.display.default",
        "title": "%force_org_display_default_text%",
        "category": "SFDX"
      },
      {
        "command": "sfdx.force.org.display.username",
        "title": "%force_org_display_username_text%",
        "category": "SFDX"
      },
      {
        "command": "sfdx.force.data.soql.query.input",
        "title": "%force_data_soql_query_input_text%",
        "category": "SFDX"
      },
      {
        "command": "sfdx.force.data.soql.query.selection",
        "title": "%force_data_soql_query_selection_text%",
        "category": "SFDX"
      },
      {
        "command": "sfdx.force.apex.execute.document",
        "title": "%force_apex_execute_document_text%",
        "category": "SFDX"
      },
      {
        "command": "sfdx.force.apex.execute.selection",
        "title": "%force_apex_execute_selection_text%",
        "category": "SFDX"
      },
      {
        "command": "sfdx.force.project.create",
        "title": "%force_project_create_text%",
        "category": "SFDX"
      },
      {
        "command": "sfdx.force.project.with.manifest.create",
        "title": "%force_project_with_manifest_create_text%",
        "category": "SFDX"
      },
      {
        "command": "sfdx.force.apex.trigger.create",
        "title": "%force_apex_trigger_create_text%",
        "category": "SFDX"
      },
      {
        "command": "sfdx.force.start.apex.debug.logging",
        "title": "%force_start_apex_debug_logging%",
        "category": "SFDX"
      },
      {
        "command": "sfdx.force.stop.apex.debug.logging",
        "title": "%force_stop_apex_debug_logging%",
        "category": "SFDX"
      },
      {
        "command": "sfdx.debug.isv.bootstrap",
        "title": "%isv_bootstrap_command_text%",
        "category": "SFDX"
      },
      {
        "command": "sfdx.force.apex.log.get",
        "title": "%force_apex_log_get_text%",
        "category": "SFDX"
      },
      {
        "command": "sfdx.force.source.retrieve.source.path",
        "title": "%force_source_retrieve_text%",
        "category": "SFDX"
      },
      {
        "command": "sfdx.force.source.retrieve.current.source.file",
        "title": "%force_source_retrieve_this_source_text%",
        "category": "SFDX"
      },
      {
        "command": "sfdx.force.source.retrieve.in.manifest",
        "title": "%force_source_retrieve_in_manifest_text%",
        "category": "SFDX"
      },
      {
        "command": "sfdx.force.source.deploy.source.path",
        "title": "%force_source_deploy_text%",
        "category": "SFDX"
      },
      {
        "command": "sfdx.force.source.deploy.current.source.file",
        "title": "%force_source_deploy_this_source_text%",
        "category": "SFDX"
      },
      {
        "command": "sfdx.force.source.deploy.in.manifest",
        "title": "%force_source_deploy_in_manifest_text%",
        "category": "SFDX"
      },
      {
        "command": "sfdx.force.source.delete",
        "title": "%force_source_delete_text%",
        "category": "SFDX"
      },
      {
        "command": "sfdx.force.source.delete.current.file",
        "title": "%force_source_delete_this_source_text%",
        "category": "SFDX"
      },
      {
        "command": "sfdx.force.set.default.org",
        "title": "%force_config_set_org_text%",
        "category": "SFDX"
      },
      {
        "command": "sfdx.force.lightning.lwc.create",
        "title": "%force_lightning_lwc_create_text%",
        "category": "SFDX"
      },
      {
        "command": "sfdx.internal.lightning.lwc.create",
<<<<<<< HEAD
        "title": "%force_lightning_lwc_create_text%"
=======
        "title": "%force_lightning_lwc_create_text%",
        "category": "SFDX"
      },
      {
        "command": "sfdx.force.metadata.view.type.refresh",
        "title": "%refresh_types_text%",
        "icon": {
          "light": "resources/light/refresh.svg",
          "dark": "resources/dark/refresh.svg"
        }
      },
      {
        "command": "sfdx.force.metadata.view.component.refresh",
        "title": "%refresh_components_text%",
        "icon": {
          "light": "resources/light/refresh.svg",
          "dark": "resources/dark/refresh.svg"
        }
      },
      {
        "command": "sfdx.force.source.retrieve.component",
        "title": "%force_source_retrieve_display_text%",
        "icon": {
          "light": "resources/light/retrieve.svg",
          "dark": "resources/dark/retrieve.svg"
        }
>>>>>>> 868bd195
      }
    ],
    "configuration": {
      "type": "object",
      "title": "%feature_previews_title%",
      "properties": {
        "salesforcedx-vscode-core.show-cli-success-msg": {
          "type": [
            "boolean"
          ],
          "default": true,
          "description": "%show_cli_success_msg_description%"
        },
        "salesforcedx-vscode-core.retrieve-test-code-coverage": {
          "type": [
            "boolean"
          ],
          "default": false,
          "description": "%retrieve_test_code_coverage_text%"
        },
        "salesforcedx-vscode-core.telemetry.enabled": {
          "type": [
            "boolean"
          ],
          "default": true,
          "description": "%telemetry_enabled_description%"
        },
        "salesforcedx-vscode-core.push-or-deploy-on-save.enabled": {
          "type": [
            "boolean"
          ],
          "default": false,
          "description": "%push_or_deploy_on_save_enabled_description%"
        },
        "salesforcedx-vscode-core.internal-development": {
          "type": [
            "boolean"
          ],
          "default": false,
          "description": "%internal_dev_description%"
        }
      }
    },
    "jsonValidation": [
      {
        "fileMatch": "sfdx-project.json",
        "url": "https://forcedotcom.github.io/schemas/sfdx-project.json/sfdx-project.schema.json"
      },
      {
        "fileMatch": "*-scratch-def.json",
        "url": "https://forcedotcom.github.io/schemas/project-scratch-def.json/project-scratch-def.schema.json"
      }
    ],
    "languages": [
      {
        "id": "ignore",
        "filenames": [
          ".forceignore"
        ]
      },
      {
        "id": "json",
        "filenamePatterns": [
          "*.wdash",
          "*.wdf",
          "*.wdpr",
          "*.wlens",
          "*.orchestration"
        ]
      },
      {
        "id": "forcesourcemanifest",
        "aliases": [
          "ForceSourceManifest",
          "forcesourcemanifest"
        ],
        "filenamePatterns": [
          "**/manifest/**/*.xml"
        ]
      }
    ],
    "grammars": [
      {
        "language": "forcesourcemanifest",
        "scopeName": "manifest.text.xml",
        "path": "./syntaxes/manifestXML.tmLanguage.json"
      }
    ]
  },
  "__metadata": {
    "id": "1d9d0701-6f65-4174-a1a6-5720ffa59b61",
    "publisherDisplayName": "Salesforce",
    "publisherId": "656b996d-3c70-47b4-937e-e77c013faeea"
  }
}<|MERGE_RESOLUTION|>--- conflicted
+++ resolved
@@ -15,7 +15,7 @@
     "theme": "light"
   },
   "aiKey": "ec3632a4-df47-47a4-98dc-8134cacbaf7e",
-  "version": "45.15.1",
+  "version": "46.8.0",
   "publisher": "salesforce",
   "license": "BSD-3-Clause",
   "engines": {
@@ -25,8 +25,8 @@
     "Other"
   ],
   "dependencies": {
-    "@salesforce/core": "1.3.3",
-    "@salesforce/salesforcedx-utils-vscode": "45.15.1",
+    "@salesforce/core": "2.0.1",
+    "@salesforce/salesforcedx-utils-vscode": "46.8.0",
     "adm-zip": "0.4.13",
     "applicationinsights": "1.0.6",
     "glob": "^7.1.2",
@@ -36,7 +36,7 @@
     "shelljs": "0.8.3"
   },
   "devDependencies": {
-    "@salesforce/salesforcedx-test-utils-vscode": "45.15.1",
+    "@salesforce/salesforcedx-test-utils-vscode": "46.8.0",
     "@types/adm-zip": "^0.4.31",
     "@types/chai": "^4.0.0",
     "@types/glob": "^5.0.30",
@@ -95,15 +95,32 @@
         {
           "id": "metadata",
           "name": "Metadata",
-          "when": "sfdx:display_tree_view"
+          "when": "config.salesforcedx-vscode-core.orgBrowser.enabled && sfdx:project_opened && sfdx:default_username_has_no_change_tracking"
         }
       ]
     },
     "menus": {
+      "view/title": [
+        {
+          "command": "sfdx.force.metadata.view.type.refresh",
+          "when": "view == metadata",
+          "group": "navigation"
+        }
+      ],
       "view/item/context": [
         {
           "command": "sfdx.force.task.stop",
           "when": "view == sfdx.force.tasks.view"
+        },
+        {
+          "command": "sfdx.force.metadata.view.component.refresh",
+          "when": "view == metadata && viewItem =~ /(folder|type)/",
+          "group": "inline"
+        },
+        {
+          "command": "sfdx.force.source.retrieve.component",
+          "when": "view == metadata && viewItem == component",
+          "group": "inline"
         }
       ],
       "editor/context": [
@@ -675,9 +692,6 @@
       },
       {
         "command": "sfdx.internal.lightning.lwc.create",
-<<<<<<< HEAD
-        "title": "%force_lightning_lwc_create_text%"
-=======
         "title": "%force_lightning_lwc_create_text%",
         "category": "SFDX"
       },
@@ -704,7 +718,6 @@
           "light": "resources/light/retrieve.svg",
           "dark": "resources/dark/retrieve.svg"
         }
->>>>>>> 868bd195
       }
     ],
     "configuration": {
@@ -712,39 +725,34 @@
       "title": "%feature_previews_title%",
       "properties": {
         "salesforcedx-vscode-core.show-cli-success-msg": {
-          "type": [
-            "boolean"
-          ],
+          "type": "boolean",
           "default": true,
           "description": "%show_cli_success_msg_description%"
         },
         "salesforcedx-vscode-core.retrieve-test-code-coverage": {
-          "type": [
-            "boolean"
-          ],
+          "type": "boolean",
           "default": false,
           "description": "%retrieve_test_code_coverage_text%"
         },
         "salesforcedx-vscode-core.telemetry.enabled": {
-          "type": [
-            "boolean"
-          ],
+          "type": "boolean",
           "default": true,
           "description": "%telemetry_enabled_description%"
         },
         "salesforcedx-vscode-core.push-or-deploy-on-save.enabled": {
-          "type": [
-            "boolean"
-          ],
+          "type": "boolean",
           "default": false,
           "description": "%push_or_deploy_on_save_enabled_description%"
         },
         "salesforcedx-vscode-core.internal-development": {
-          "type": [
-            "boolean"
-          ],
+          "type": "boolean",
           "default": false,
           "description": "%internal_dev_description%"
+        },
+        "salesforcedx-vscode-core.orgBrowser.enabled": {
+          "type": "boolean",
+          "default": false,
+          "markdownDescription": "%org_browser_enabled_description%"
         }
       }
     },
@@ -793,10 +801,5 @@
         "path": "./syntaxes/manifestXML.tmLanguage.json"
       }
     ]
-  },
-  "__metadata": {
-    "id": "1d9d0701-6f65-4174-a1a6-5720ffa59b61",
-    "publisherDisplayName": "Salesforce",
-    "publisherId": "656b996d-3c70-47b4-937e-e77c013faeea"
   }
 }