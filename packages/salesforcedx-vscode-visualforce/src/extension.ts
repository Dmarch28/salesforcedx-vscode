/*---------------------------------------------------------------------------------------------
 *  Copyright (c) Microsoft Corporation. All rights reserved.
 *  Licensed under the MIT License. See OSSREADME.json in the project root for license information.
 *--------------------------------------------------------------------------------------------*/
'use strict';

import * as path from 'path';

import {
  CancellationToken,
  Color,
  ColorInformation,
  ColorPresentation,
  ExtensionContext,
  extensions,
  IndentAction,
  languages,
  Position,
  Range,
  TextDocument
} from 'vscode';
import {
  BaseLanguageClient,
  LanguageClient,
  LanguageClientOptions,
  RequestType,
  ServerOptions,
  TextDocumentPositionParams,
  TransportKind
} from 'vscode-languageclient';
import { EMPTY_ELEMENTS } from './htmlEmptyTagsShared';
import { activateTagClosing } from './tagClosing';

import { ConfigurationFeature } from 'vscode-languageclient/lib/configuration';
import {
  ColorPresentationParams,
  ColorPresentationRequest,
  DocumentColorParams,
  DocumentColorRequest
} from 'vscode-languageserver-protocol';
import { telemetryService } from './telemetry';

// tslint:disable-next-line:no-namespace
namespace TagCloseRequest {
  export const type: RequestType<
    TextDocumentPositionParams,
    string,
    any,
    any
  > = new RequestType('html/tag');
}

export async function activate(context: ExtensionContext) {
  const extensionHRStart = process.hrtime();
  const toDispose = context.subscriptions;

  // The server is implemented in node
  const serverModule = context.asAbsolutePath(
    path.join(
      'node_modules',
      '@salesforce',
      'salesforcedx-visualforce-language-server',
      'out',
      'src',
      'visualforceServer.js'
    )
  );
  // The debug options for the server
  const debugOptions = { execArgv: ['--nolazy', '--inspect=6004'] };

  // If the extension is launch in debug mode the debug server options are use
  // Otherwise the run options are used
  const serverOptions: ServerOptions = {
    run: { module: serverModule, transport: TransportKind.ipc },
    debug: {
      module: serverModule,
      transport: TransportKind.ipc,
      options: debugOptions
    }
  };

  const documentSelector = [
    {
      language: 'visualforce',
      scheme: 'file'
    }
  ];
  const embeddedLanguages = { css: true, javascript: true };

  // Options to control the language client
  const clientOptions: LanguageClientOptions = {
    documentSelector,
    synchronize: {
      configurationSection: ['visualforce', 'css', 'javascript'] // the settings to synchronize
    },
    initializationOptions: {
      embeddedLanguages
    }
  };

  // Create the language client and start the client.
  const client = new LanguageClient(
    'visualforce',
    'Visualforce Language Server',
    serverOptions,
    clientOptions
  );
  client.registerFeature(new ConfigurationFeature(client));

  let disposable = client.start();
  toDispose.push(disposable);
  client
    .onReady()
    .then(() => {
      disposable = languages.registerColorProvider(documentSelector, {
        provideDocumentColors(
          document: TextDocument
        ): Thenable<ColorInformation[]> {
          const params: DocumentColorParams = {
            textDocument: client.code2ProtocolConverter.asTextDocumentIdentifier(
              document
            )
          };
          return client
            .sendRequest(DocumentColorRequest.type, params)
            .then(symbols => {
              return symbols.map(symbol => {
                const range = client.protocol2CodeConverter.asRange(
                  symbol.range
                );
                const color = new Color(
                  symbol.color.red,
                  symbol.color.green,
                  symbol.color.blue,
                  symbol.color.alpha
                );
                return new ColorInformation(range, color);
              });
            });
        },
        provideColorPresentations(
<<<<<<< HEAD
          color: Color,
          colorContext: { document: TextDocument; range: Range }
        ): Thenable<ColorPresentation[]> {
          const params: ColorPresentationParams = {
            textDocument: client.code2ProtocolConverter.asTextDocumentIdentifier(
              colorContext.document
            ),
            range: client.code2ProtocolConverter.asRange(colorContext.range),
            color
=======
          colorInfo: Color,
          // tslint:disable-next-line:no-shadowed-variable
          context: { document: TextDocument; range: Range },
          token: CancellationToken
        ): Thenable<ColorPresentation[]> {
          const params: ColorPresentationParams = {
            textDocument: client.code2ProtocolConverter.asTextDocumentIdentifier(
              context.document
            ),
            colorInfo: {
              range: client.code2ProtocolConverter.asRange(context.range),
              color: colorInfo.color
            }
>>>>>>> 4718aec9
          };
          return client
            .sendRequest(ColorPresentationRequest.type, params)
            .then(presentations => {
              return presentations.map(p => {
                const presentation = new ColorPresentation(p.label);
                presentation.textEdit =
                  p.textEdit &&
                  client.protocol2CodeConverter.asTextEdit(p.textEdit);
                presentation.additionalTextEdits =
                  p.additionalTextEdits &&
                  client.protocol2CodeConverter.asTextEdits(
                    p.additionalTextEdits
                  );
                return presentation;
              });
            });
        }
      });
      toDispose.push(disposable);

      const tagRequestor = (document: TextDocument, position: Position) => {
        const param = client.code2ProtocolConverter.asTextDocumentPositionParams(
          document,
          position
        );
        return client.sendRequest(TagCloseRequest.type, param);
      };
      disposable = activateTagClosing(
        tagRequestor,
        { visualforce: true },
        'visualforce.autoClosingTags'
      );
      toDispose.push(disposable);
    })
    .catch(err => {
      // Handled by clients
      telemetryService.sendExtensionActivationEvent(err);
    });
  languages.setLanguageConfiguration('visualforce', {
    indentationRules: {
      increaseIndentPattern: /<(?!\?|(?:area|base|br|col|frame|hr|html|img|input|link|meta|param)\b|[^>]*\/>)([-_\.A-Za-z0-9]+)(?=\s|>)\b[^>]*>(?!.*<\/\1>)|<!--(?!.*-->)|\{[^}"']*$/,
      decreaseIndentPattern: /^\s*(<\/(?!html)[-_\.A-Za-z0-9]+\b[^>]*>|-->|\})/
    },
    wordPattern: /(-?\d*\.\d\w*)|([^\`\~\!\@\$\^\&\*\(\)\=\+\[\{\]\}\\\|\;\:\'\"\,\.\<\>\/\s]+)/g,
    onEnterRules: [
      {
        beforeText: new RegExp(
          `<(?!(?:${EMPTY_ELEMENTS.join(
            '|'
          )}))([_:\\w][_:\\w-.\\d]*)([^/>]*(?!/)>)[^<]*$`,
          'i'
        ),
        afterText: /^<\/([_:\w][_:\w-.\d]*)\s*>$/i,
        action: { indentAction: IndentAction.IndentOutdent }
      },
      {
        beforeText: new RegExp(
          `<(?!(?:${EMPTY_ELEMENTS.join(
            '|'
          )}))(\\w[\\w\\d]*)([^/>]*(?!/)>)[^<]*$`,
          'i'
        ),
        action: { indentAction: IndentAction.Indent }
      }
    ]
  });

  languages.setLanguageConfiguration('handlebars', {
    wordPattern: /(-?\d*\.\d\w*)|([^\`\~\!\@\$\^\&\*\(\)\=\+\[\{\]\}\\\|\;\:\'\"\,\.\<\>\/\s]+)/g,
    onEnterRules: [
      {
        beforeText: new RegExp(
          `<(?!(?:${EMPTY_ELEMENTS.join(
            '|'
          )}))([_:\\w][_:\\w-.\\d]*)([^/>]*(?!/)>)[^<]*$`,
          'i'
        ),
        afterText: /^<\/([_:\w][_:\w-.\d]*)\s*>$/i,
        action: { indentAction: IndentAction.IndentOutdent }
      },
      {
        beforeText: new RegExp(
          `<(?!(?:${EMPTY_ELEMENTS.join(
            '|'
          )}))(\\w[\\w\\d]*)([^/>]*(?!/)>)[^<]*$`,
          'i'
        ),
        action: { indentAction: IndentAction.Indent }
      }
    ]
  });

  languages.setLanguageConfiguration('razor', {
    wordPattern: /(-?\d*\.\d\w*)|([^\`\~\!\@\$\^\&\*\(\)\-\=\+\[\{\]\}\\\|\;\:\'\"\,\.\<\>\/\s]+)/g,
    onEnterRules: [
      {
        beforeText: new RegExp(
          `<(?!(?:${EMPTY_ELEMENTS.join(
            '|'
          )}))([_:\\w][_:\\w-.\\d]*)([^/>]*(?!/)>)[^<]*$`,
          'i'
        ),
        afterText: /^<\/([_:\w][_:\w-.\d]*)\s*>$/i,
        action: { indentAction: IndentAction.IndentOutdent }
      },
      {
        beforeText: new RegExp(
          `<(?!(?:${EMPTY_ELEMENTS.join(
            '|'
          )}))(\\w[\\w\\d]*)([^/>]*(?!/)>)[^<]*$`,
          'i'
        ),
        action: { indentAction: IndentAction.Indent }
      }
    ]
  });

  // Telemetry
  const sfdxCoreExtension = extensions.getExtension(
    'salesforce.salesforcedx-vscode-core'
  );

  if (sfdxCoreExtension && sfdxCoreExtension.exports) {
    telemetryService.initializeService(
      sfdxCoreExtension.exports.telemetryService.getReporter(),
      sfdxCoreExtension.exports.telemetryService.isTelemetryEnabled()
    );
  }

  telemetryService.sendExtensionActivationEvent(extensionHRStart);
}

export function deactivate() {
  console.log('SFDX Visualforce Extension Deactivated');
  telemetryService.sendExtensionDeactivationEvent();
}<|MERGE_RESOLUTION|>--- conflicted
+++ resolved
@@ -16,11 +16,9 @@
   IndentAction,
   languages,
   Position,
-  Range,
   TextDocument
 } from 'vscode';
 import {
-  BaseLanguageClient,
   LanguageClient,
   LanguageClientOptions,
   RequestType,
@@ -31,13 +29,13 @@
 import { EMPTY_ELEMENTS } from './htmlEmptyTagsShared';
 import { activateTagClosing } from './tagClosing';
 
-import { ConfigurationFeature } from 'vscode-languageclient/lib/configuration';
+import { ConfigurationFeature } from 'vscode-languageclient/lib/configuration.proposed';
 import {
   ColorPresentationParams,
   ColorPresentationRequest,
   DocumentColorParams,
   DocumentColorRequest
-} from 'vscode-languageserver-protocol';
+} from 'vscode-languageserver-protocol/lib/protocol.colorProvider.proposed';
 import { telemetryService } from './telemetry';
 
 // tslint:disable-next-line:no-namespace
@@ -139,17 +137,6 @@
             });
         },
         provideColorPresentations(
-<<<<<<< HEAD
-          color: Color,
-          colorContext: { document: TextDocument; range: Range }
-        ): Thenable<ColorPresentation[]> {
-          const params: ColorPresentationParams = {
-            textDocument: client.code2ProtocolConverter.asTextDocumentIdentifier(
-              colorContext.document
-            ),
-            range: client.code2ProtocolConverter.asRange(colorContext.range),
-            color
-=======
           colorInfo: Color,
           // tslint:disable-next-line:no-shadowed-variable
           context: { document: TextDocument; range: Range },
@@ -163,7 +150,6 @@
               range: client.code2ProtocolConverter.asRange(context.range),
               color: colorInfo.color
             }
->>>>>>> 4718aec9
           };
           return client
             .sendRequest(ColorPresentationRequest.type, params)
@@ -288,6 +274,8 @@
   );
 
   if (sfdxCoreExtension && sfdxCoreExtension.exports) {
+    sfdxCoreExtension.exports.telemetryService.showTelemetryMessage();
+
     telemetryService.initializeService(
       sfdxCoreExtension.exports.telemetryService.getReporter(),
       sfdxCoreExtension.exports.telemetryService.isTelemetryEnabled()
