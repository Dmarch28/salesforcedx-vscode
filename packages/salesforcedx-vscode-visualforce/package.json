{
  "name": "salesforcedx-vscode-visualforce",
  "displayName": "Visualforce",
  "description": "Provides syntax highlighting for the Visualforce framework",
  "qna": "https://github.com/forcedotcom/salesforcedx-vscode/issues",
  "bugs": {
    "url": "https://github.com/forcedotcom/salesforcedx-vscode/issues"
  },
  "repository": {
    "url": "https://github.com/forcedotcom/salesforcedx-vscode"
  },
  "icon": "images/VSCodeVisualforce.png",
  "galleryBanner": {
    "color": "#ECECEC",
    "theme": "light"
  },
<<<<<<< HEAD
  "version": "44.11.0",
=======
  "version": "44.15.0",
>>>>>>> cacbb715
  "publisher": "salesforce",
  "license": "BSD-3-Clause",
  "engines": {
    "vscode": "^1.17.0"
  },
  "categories": ["Languages"],
  "dependencies": {
<<<<<<< HEAD
    "@salesforce/salesforcedx-visualforce-language-server": "44.11.0",
    "@salesforce/salesforcedx-visualforce-markup-language-server": "44.11.0",
    "typescript": "2.6.2",
=======
    "@salesforce/salesforcedx-visualforce-language-server": "44.15.0",
    "@salesforce/salesforcedx-visualforce-markup-language-server": "44.15.0",
>>>>>>> cacbb715
    "vscode-extension-telemetry": "0.0.17",
    "vscode-languageclient": "3.4.2",
    "vscode-languageserver-protocol": "3.4.2",
    "vscode-languageserver-types": "3.4.0"
  },
  "devDependencies": {
<<<<<<< HEAD
    "@salesforce/salesforcedx-utils-vscode": "44.11.0",
=======
    "@salesforce/salesforcedx-utils-vscode": "44.15.0",
>>>>>>> cacbb715
    "@types/chai": "^4.0.0",
    "@types/mocha": "2.2.38",
    "@types/node": "8.9.3",
    "@types/sinon": "^2.3.2",
    "chai": "^4.0.2",
    "cross-env": "^5.0.5",
    "mocha": "3.2.0",
    "sinon": "^2.3.6",
    "typescript": "3.1.6",
    "vscode": "1.1.17"
  },
  "extensionDependencies": ["salesforce.salesforcedx-vscode-core"],
  "scripts": {
    "vscode:prepublish": "npm prune --production",
    "vscode:package": "vsce package",
    "vscode:sha256": "node ../../scripts/generate-sha256.js >> ../../SHA256",
    "vscode:publish": "node ../../scripts/publish-vsix.js",
    "compile": "tsc -p ./",
    "lint": "tslint --project .",
    "watch": "tsc -watch -p .",
    "clean":
      "shx rm -rf node_modules && shx rm -rf out && shx rm -rf coverage && shx rm -rf .nyc_output",
    "postinstall": "node ./node_modules/vscode/bin/install",
    "test": "node ../../scripts/run-test-with-top-level-extensions",
    "test:insiders":
      "cross-env CODE_VERSION=insiders node ../../scripts/run-test-with-top-level-extensions",
    "test:unit": "node ../../scripts/run-test-with-top-level-extensions"
  },
  "activationEvents": ["workspaceContains:sfdx-project.json"],
  "main": "./out/src/extension",
  "contributes": {
    "languages": [
      {
        "id": "visualforce",
        "aliases": ["Visualforce", "visualforce"],
        "extensions": [".page", ".component"],
        "configuration": "./syntaxes/visualforce.configuration.json"
      }
    ],
    "grammars": [
      {
        "language": "visualforce",
        "scopeName": "text.visualforce.markup",
        "path": "./syntaxes/visualforce.json",
        "embeddedLanguages": {
          "source.css": "css",
          "source.js": "javascript"
        }
      }
    ],
    "configuration": {
      "type": "object",
      "title": "%configuration.title%",
      "properties": {
        "visualforce.format.enable": {
          "type": "boolean",
          "scope": "window",
          "default": true,
          "description": "%visualforce.format.enable.desc%"
        },
        "visualforce.format.wrapLineLength": {
          "type": "integer",
          "scope": "resource",
          "default": 120,
          "description": "%visualforce.format.wrapLineLength.desc%"
        },
        "visualforce.format.unformatted": {
          "type": ["string", "null"],
          "scope": "resource",
          "default": "",
          "description": "%visualforce.format.unformatted.desc%"
        },
        "visualforce.format.contentUnformatted": {
          "type": ["string", "null"],
          "scope": "resource",
          "default": "pre,code,textarea",
          "description": "%visualforce.format.contentUnformatted.desc%"
        },
        "visualforce.format.indentInnerHtml": {
          "type": "boolean",
          "scope": "resource",
          "default": false,
          "description": "%visualforce.format.indentInnervisualforce.desc%"
        },
        "visualforce.format.preserveNewLines": {
          "type": "boolean",
          "scope": "resource",
          "default": true,
          "description": "%visualforce.format.preserveNewLines.desc%"
        },
        "visualforce.format.maxPreserveNewLines": {
          "type": ["number", "null"],
          "scope": "resource",
          "default": null,
          "description": "%visualforce.format.maxPreserveNewLines.desc%"
        },
        "visualforce.format.endWithNewline": {
          "type": "boolean",
          "scope": "resource",
          "default": false,
          "description": "%visualforce.format.endWithNewline.desc%"
        },
        "visualforce.format.extraLiners": {
          "type": ["string", "null"],
          "scope": "resource",
          "default": "head, body, /html",
          "description": "%visualforce.format.extraLiners.desc%"
        },
        "visualforce.format.wrapAttributes": {
          "type": "string",
          "scope": "resource",
          "default": "auto",
          "enum": ["auto", "force", "force-aligned", "force-expand-multiline"],
          "enumDescriptions": [
            "%visualforce.format.wrapAttributes.auto%",
            "%visualforce.format.wrapAttributes.force%",
            "%visualforce.format.wrapAttributes.forcealign%",
            "%visualforce.format.wrapAttributes.forcemultiline%"
          ],
          "description": "%visualforce.format.wrapAttributes.desc%"
        },
        "visualforce.suggest.html5": {
          "type": "boolean",
          "scope": "resource",
          "default": true,
          "description": "%visualforce.suggest.html5.desc%"
        },
        "visualforce.validate.scripts": {
          "type": "boolean",
          "scope": "resource",
          "default": true,
          "description": "%visualforce.validate.scripts%"
        },
        "visualforce.validate.styles": {
          "type": "boolean",
          "scope": "resource",
          "default": true,
          "description": "%visualforce.validate.styles%"
        },
        "visualforce.autoClosingTags": {
          "type": "boolean",
          "scope": "resource",
          "default": true,
          "description": "%visualforce.autoClosingTags%"
        },
        "visualforce.trace.server": {
          "type": "string",
          "scope": "window",
          "enum": ["off", "messages", "verbose"],
          "default": "off",
          "description": "%visualforce.trace.server.desc%"
        }
      }
    }
  }
}<|MERGE_RESOLUTION|>--- conflicted
+++ resolved
@@ -14,11 +14,7 @@
     "color": "#ECECEC",
     "theme": "light"
   },
-<<<<<<< HEAD
-  "version": "44.11.0",
-=======
   "version": "44.15.0",
->>>>>>> cacbb715
   "publisher": "salesforce",
   "license": "BSD-3-Clause",
   "engines": {
@@ -26,25 +22,15 @@
   },
   "categories": ["Languages"],
   "dependencies": {
-<<<<<<< HEAD
-    "@salesforce/salesforcedx-visualforce-language-server": "44.11.0",
-    "@salesforce/salesforcedx-visualforce-markup-language-server": "44.11.0",
-    "typescript": "2.6.2",
-=======
     "@salesforce/salesforcedx-visualforce-language-server": "44.15.0",
     "@salesforce/salesforcedx-visualforce-markup-language-server": "44.15.0",
->>>>>>> cacbb715
     "vscode-extension-telemetry": "0.0.17",
     "vscode-languageclient": "3.4.2",
     "vscode-languageserver-protocol": "3.4.2",
     "vscode-languageserver-types": "3.4.0"
   },
   "devDependencies": {
-<<<<<<< HEAD
-    "@salesforce/salesforcedx-utils-vscode": "44.11.0",
-=======
     "@salesforce/salesforcedx-utils-vscode": "44.15.0",
->>>>>>> cacbb715
     "@types/chai": "^4.0.0",
     "@types/mocha": "2.2.38",
     "@types/node": "8.9.3",
